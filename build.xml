--- conflicted
+++ resolved
@@ -30,11 +30,7 @@
  
   <property name="Name" value="Hadoop-Mapred"/>
   <property name="name" value="hadoop-mapred"/>
-<<<<<<< HEAD
-  <property name="version" value="0.21.0-SNAPSHOT"/>
-=======
   <property name="version" value="0.22.0-SNAPSHOT"/>
->>>>>>> 3dabddef
   <property name="final.name" value="${name}-${version}"/>
   <property name="test.final.name" value="${name}-test-${version}"/>
   <property name="examples.final.name" value="${name}-examples-${version}"/>
@@ -149,11 +145,8 @@
 
   <property name="jdiff.build.dir" value="${build.docs}/jdiff"/>
   <property name="jdiff.xml.dir" value="${lib.dir}/jdiff"/>
-<<<<<<< HEAD
-=======
   <property name="jdiff.stability" value="-unstable"/>
   <property name="jdiff.compatibility" value=""/>
->>>>>>> 3dabddef
   <property name="jdiff.stable" value="0.21.0"/>
   <property name="jdiff.stable.javadoc" 
             value="http://hadoop.apache.org/core/docs/r${jdiff.stable}/api/"/>
@@ -215,14 +208,11 @@
   <property name="hadoop-mapred-test.jar" location="${build.dir}/${test.final.name}.jar" />
   <property name="hadoop-mapred-examples.jar" location="${build.dir}/${examples.final.name}.jar" />
   <property name="hadoop-mapred-tools.jar" location="${build.dir}/${tools.final.name}.jar" />
-<<<<<<< HEAD
-=======
 
   <property name="hadoop-mapred-sources.jar" location="${build.dir}/${final.name}-sources.jar" />
   <property name="hadoop-mapred-test-sources.jar" location="${build.dir}/${test.final.name}-sources.jar" />
   <property name="hadoop-mapred-examples-sources.jar" location="${build.dir}/${examples.final.name}-sources.jar" />
   <property name="hadoop-mapred-tools-sources.jar" location="${build.dir}/${tools.final.name}-sources.jar" />
->>>>>>> 3dabddef
 
   <!-- jdiff.home property set -->
   <property name="jdiff.home" value="${build.ivy.lib.dir}/${ant.project.name}/jdiff"/>
@@ -876,19 +866,11 @@
         <packageset dir="${mapred.src.dir}"/>
     	<packageset dir="${examples.dir}"/>
 
-<<<<<<< HEAD
-    	<packageset dir="src/contrib/streaming/src/java"/>
-    	<packageset dir="src/contrib/data_join/src/java"/>
-    	<packageset dir="src/contrib/index/src/java"/>
-    	<packageset dir="src/contrib/gridmix/src/java"/>
-    	<packageset dir="src/contrib/mumak/src/java"/>
-=======
        <packageset dir="src/contrib/data_join/src/java"/>
        <packageset dir="src/contrib/gridmix/src/java"/>
        <packageset dir="src/contrib/index/src/java"/>
        <packageset dir="src/contrib/mumak/src/java"/>
        <packageset dir="src/contrib/streaming/src/java"/>
->>>>>>> 3dabddef
 
         <link href="${javadoc.link.java}"/>
 
@@ -942,13 +924,6 @@
         <packageset dir="${mapred.src.dir}"/>
     	<packageset dir="${examples.dir}"/>
 
-<<<<<<< HEAD
-    	<packageset dir="src/contrib/streaming/src/java"/>
-    	<packageset dir="src/contrib/data_join/src/java"/>
-    	<packageset dir="src/contrib/index/src/java"/>
-    	<packageset dir="src/contrib/gridmix/src/java"/>
-    	<packageset dir="src/contrib/mumak/src/java"/>
-=======
        <!-- Don't include contrib modules that use the same packages as core
        MapReduce. This includes capacity-scheduler, dynamic-scheduler,
        fairscheduler, mumak. See also the javadoc-dev target. -->
@@ -956,7 +931,6 @@
        <packageset dir="src/contrib/gridmix/src/java"/>
        <packageset dir="src/contrib/index/src/java"/>
        <packageset dir="src/contrib/streaming/src/java"/>
->>>>>>> 3dabddef
 	
         <link href="${javadoc.link.java}"/>
 
@@ -1256,14 +1230,6 @@
 
      <artifact:install file="${hadoop-mapred.jar}">
         <pom refid="hadoop.mapred"/>
-<<<<<<< HEAD
-     </artifact:install>
-     <artifact:install file="${hadoop-mapred-examples.jar}">
-        <pom refid="hadoop.mapred.examples"/>
-     </artifact:install>
-     <artifact:install file="${hadoop-mapred-tools.jar}">
-        <pom refid="hadoop.mapred.tools"/>
-=======
 	<attach file="${hadoop-mapred-sources.jar}" classifier="sources" />
      </artifact:install>
      <artifact:install file="${hadoop-mapred-examples.jar}">
@@ -1273,7 +1239,6 @@
      <artifact:install file="${hadoop-mapred-tools.jar}">
         <pom refid="hadoop.mapred.tools"/>
 	<attach file="${hadoop-mapred-tools-sources.jar}" classifier="sources" />
->>>>>>> 3dabddef
      </artifact:install>
   </target>
 
@@ -1284,17 +1249,6 @@
      <artifact:pom file="${hadoop-mapred-tools.pom}" id="hadoop.mapred.tools"/>
      <artifact:install file="${hadoop-mapred.jar}">
         <pom refid="hadoop.mapred"/>
-<<<<<<< HEAD
-     </artifact:install>
-     <artifact:install file="${hadoop-mapred-test.jar}">
-        <pom refid="hadoop.mapred.test"/>
-     </artifact:install>
-     <artifact:install file="${hadoop-mapred-examples.jar}">
-        <pom refid="hadoop.mapred.examples"/>
-     </artifact:install>
-     <artifact:install file="${hadoop-mapred-tools.jar}">
-        <pom refid="hadoop.mapred.tools"/>
-=======
 	<attach file="${hadoop-mapred-sources.jar}" classifier="sources" />
      </artifact:install>
      <artifact:install file="${hadoop-mapred-test.jar}">
@@ -1308,7 +1262,6 @@
      <artifact:install file="${hadoop-mapred-tools.jar}">
         <pom refid="hadoop.mapred.tools"/>
 	<attach file="${hadoop-mapred-tools-sources.jar}" classifier="sources" />
->>>>>>> 3dabddef
      </artifact:install>
   </target>
 
@@ -1322,34 +1275,22 @@
      <artifact:deploy file="${hadoop-mapred.jar}">
          <remoteRepository id="apache.snapshots.https" url="${asfrepo}"/>
          <pom refid="hadoop.mapred"/>
-<<<<<<< HEAD
-=======
 	 <attach file="${hadoop-mapred-sources.jar}" classifier="sources" />
->>>>>>> 3dabddef
      </artifact:deploy>
      <artifact:deploy file="${hadoop-mapred-test.jar}">
          <remoteRepository id="apache.snapshots.https" url="${asfrepo}"/>
          <pom refid="hadoop.mapred.test"/>
-<<<<<<< HEAD
-=======
 	 <attach file="${hadoop-mapred-test-sources.jar}" classifier="sources" />
->>>>>>> 3dabddef
      </artifact:deploy>
      <artifact:deploy file="${hadoop-mapred-examples.jar}">
          <remoteRepository id="apache.snapshots.https" url="${asfrepo}"/>
          <pom refid="hadoop.mapred.examples"/>
-<<<<<<< HEAD
-=======
 	 <attach file="${hadoop-mapred-examples-sources.jar}" classifier="sources" />
->>>>>>> 3dabddef
      </artifact:deploy>
      <artifact:deploy file="${hadoop-mapred-tools.jar}">
          <remoteRepository id="apache.snapshots.https" url="${asfrepo}"/>
          <pom refid="hadoop.mapred.tools"/>
-<<<<<<< HEAD
-=======
 	 <attach file="${hadoop-mapred-tools-sources.jar}" classifier="sources" />
->>>>>>> 3dabddef
      </artifact:deploy>
   </target>
   
