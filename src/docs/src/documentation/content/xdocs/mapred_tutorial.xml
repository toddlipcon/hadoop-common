--- conflicted
+++ resolved
@@ -388,13 +388,6 @@
         and reduces. The option <code>-archives</code> allows them to pass 
         comma separated list of archives as arguments. These archives are 
         unarchived and a link with name of the archive is created in 
-<<<<<<< HEAD
-        the current working directory of tasks. More
-        details about the command line options are available at 
-        <a href="commands_manual.html"> Hadoop Commands Guide.</a></p>
-        
-        <p>Running <code>wordcount</code> example with 
-=======
         the current working directory of tasks. The mechanism that
         provides this functionality is called the <em>distributed cache</em>.
         More details about the command line options surrounding job launching
@@ -404,28 +397,18 @@
         <p>Hadoop ships with some example code in a jar precompiled for you;
         one of these is (another) wordcount program. Here's an example
         invocation of the <code>wordcount</code> example with 
->>>>>>> 3dabddef
         <code>-libjars</code>, <code>-files</code> and <code>-archives</code>:
         <br/>
         <code> hadoop jar hadoop-examples.jar wordcount -files cachefile.txt 
         -libjars mylib.jar -archives myarchive.zip input output </code> 
          Here, myarchive.zip will be placed and unzipped into a directory 
          by the name "myarchive.zip"
-<<<<<<< HEAD
         </p>
         
         <p> Users can specify a different symbolic name for 
         files and archives passed through -files and -archives option, using #.
         </p>
         
-=======
-        </p>
-        
-        <p> Users can specify a different symbolic name for 
-        files and archives passed through -files and -archives option, using #.
-        </p>
-        
->>>>>>> 3dabddef
         <p> For example,
         <code> hadoop jar hadoop-examples.jar wordcount 
         -files dir1/dict.txt#dict1,dir2/dict.txt#dict2 
@@ -433,16 +416,11 @@
         Here, the files dir1/dict.txt and dir2/dict.txt can be accessed by 
         tasks using the symbolic names dict1 and dict2 respectively.
         And the archive mytar.tgz will be placed and unarchived into a 
-<<<<<<< HEAD
-        directory by the name tgzdir
-        </p> 
-=======
         directory by the name tgzdir.
         </p> 
 
         <p>The distributed cache is also described in greater detail further
         down in this tutorial.</p>
->>>>>>> 3dabddef
       </section>
       
       <section>
@@ -877,16 +855,6 @@
           <section>
             <title>Mark-Reset</title>
 
-<<<<<<< HEAD
-            <p>While applications iterate through the values for a given key, it is
-            possible to mark the current position and later reset the iterator to
-            this position and continue the iteration process. The corresponding
-            methods are <code>mark()</code> and <code>reset()</code>. 
-            </p>
-
-            <p><code>mark()</code> and <code>reset()</code> can be called any
-            number of times during the iteration cycle.  The <code>reset()</code>
-=======
             <p>While applications iterate through the values for a given key, it
               is possible to mark the current position and later reset the
               iterator to this position and continue the iteration process.
@@ -896,7 +864,6 @@
 
             <p><code>mark()</code> and <code>reset()</code> can be called any
             number of times during the iteration cycle. The <code>reset()</code>
->>>>>>> 3dabddef
             method will reset the iterator to the last record before a call to
             the previous <code>mark()</code>.
             </p>
@@ -943,11 +910,7 @@
             <tr><td>
             <code>
                 &nbsp;&nbsp;
-<<<<<<< HEAD
-                values.mark();
-=======
                 mitr.mark();
->>>>>>> 3dabddef
             </code>
             </td></tr>
 
@@ -956,22 +919,14 @@
             <tr><td>
             <code>
                 &nbsp;&nbsp;
-<<<<<<< HEAD
-                while (values.hasNext()) {
-=======
                 while (mitr.hasNext()) {
->>>>>>> 3dabddef
             </code>
             </td></tr>
 
             <tr><td>
             <code>
                   &nbsp;&nbsp;&nbsp;&nbsp;
-<<<<<<< HEAD
-                  i = values.next();
-=======
                   i = mitr.next();
->>>>>>> 3dabddef
             </code>
             </td></tr>
 
@@ -1001,11 +956,7 @@
             <tr><td>
             <code>
                 &nbsp;&nbsp;
-<<<<<<< HEAD
-                values.reset();
-=======
                 mitr.reset();
->>>>>>> 3dabddef
             </code>
             </td></tr>
 
@@ -1021,11 +972,7 @@
             <tr><td>
             <code>
                 &nbsp;&nbsp;
-<<<<<<< HEAD
-                // call to values.next() in this example, we will iterate over all
-=======
                 // call to mitr.next() in this example, we will iterate over all
->>>>>>> 3dabddef
             </code>
             </td></tr>
 
@@ -1039,22 +986,14 @@
             <tr><td>
             <code>
                 &nbsp;&nbsp;
-<<<<<<< HEAD
-                while (values.hasNext()) {
-=======
                 while (mitr.hasNext()) {
->>>>>>> 3dabddef
             </code>
             </td></tr>
 
             <tr><td>
             <code>
                   &nbsp;&nbsp;&nbsp;&nbsp;
-<<<<<<< HEAD
-                  i = values.next();
-=======
                   i = mitr.next();
->>>>>>> 3dabddef
             </code>
             </td></tr>
 
