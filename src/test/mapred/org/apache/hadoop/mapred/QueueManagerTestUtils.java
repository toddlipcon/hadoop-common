/**
 * Licensed to the Apache Software Foundation (ASF) under one
 * or more contributor license agreements.  See the NOTICE file
 * distributed with this work for additional information
 * regarding copyright ownership.  The ASF licenses this file
 * to you under the Apache License, Version 2.0 (the
 * "License"); you may not use this file except in compliance
 * with the License.  You may obtain a copy of the License at
 * <p/>
 * http://www.apache.org/licenses/LICENSE-2.0
 * <p/>
 * Unless required by applicable law or agreed to in writing, software
 * distributed under the License is distributed on an "AS IS" BASIS,
 * WITHOUT WARRANTIES OR CONDITIONS OF ANY KIND, either express or implied.
 * See the License for the specific language governing permissions and
 * limitations under the License.
 */

package org.apache.hadoop.mapred;

//import org.apache.hadoop.classification.InterfaceAudience.Private;
import org.apache.commons.logging.Log;
import org.apache.commons.logging.LogFactory;
import org.apache.hadoop.conf.Configuration;
<<<<<<< HEAD
=======
import org.apache.hadoop.fs.FileSystem;
>>>>>>> 3dabddef
import org.apache.hadoop.mapreduce.Cluster;
import org.apache.hadoop.mapreduce.Job;
import org.apache.hadoop.mapreduce.QueueState;
import org.apache.hadoop.mapreduce.SleepJob;
import org.apache.hadoop.mapreduce.server.jobtracker.JTConfig;
<<<<<<< HEAD
import org.apache.hadoop.security.UnixUserGroupInformation;
=======
import org.apache.hadoop.security.UserGroupInformation;
>>>>>>> 3dabddef
import org.w3c.dom.Document;
import org.w3c.dom.Element;
import static org.apache.hadoop.mapred.Queue.*;
import static org.apache.hadoop.mapred.QueueConfigurationParser.*;
import static org.apache.hadoop.mapred.QueueManagerTestUtils.CONFIG;
import static org.apache.hadoop.mapred.QueueManagerTestUtils.createAcls;
import static org.apache.hadoop.mapred.QueueManagerTestUtils.createProperties;
import static org.apache.hadoop.mapred.QueueManagerTestUtils.createQueue;
import static org.apache.hadoop.mapred.QueueManagerTestUtils.createQueuesNode;
import static org.apache.hadoop.mapred.QueueManagerTestUtils.createState;

import javax.xml.parsers.DocumentBuilderFactory;
import javax.xml.transform.TransformerException;
import javax.xml.transform.Transformer;
import javax.xml.transform.TransformerFactory;
import javax.xml.transform.OutputKeys;
import javax.xml.transform.stream.StreamResult;
import javax.xml.transform.dom.DOMSource;

import java.security.PrivilegedExceptionAction;
import java.util.Properties;
import java.util.Set;
import java.io.File;
import java.io.IOException;
import java.net.MalformedURLException;
import java.net.URL;

//@Private
public class QueueManagerTestUtils {
  final static String CONFIG = new File("test-mapred-queues.xml")
      .getAbsolutePath();
  private static final Log LOG = LogFactory.getLog(QueueManagerTestUtils.class);

  /**
   * Create and return a new instance of a DOM Document object to build a queue
   * tree with.
   * 
   * @return the created {@link Document}
   * @throws Exception
   */
  public static Document createDocument() throws Exception {
    Document doc = DocumentBuilderFactory.newInstance().newDocumentBuilder()
        .newDocument();
    return doc;
  }

  public static void createSimpleDocument(Document doc) throws Exception {
    Element queues = createQueuesNode(doc, "true");

    // Create parent level queue q1.
    Element q1 = createQueue(doc, "q1");
    Properties props = new Properties();
    props.setProperty("capacity", "10");
    props.setProperty("maxCapacity", "35");
    q1.appendChild(createProperties(doc, props));
    queues.appendChild(q1);

    // Create another parent level p1
    Element p1 = createQueue(doc, "p1");

    // append child p11 to p1
    p1.appendChild(createQueue(doc, "p11"));

    Element p12 = createQueue(doc, "p12");

    p12.appendChild(createState(doc, QueueState.STOPPED.getStateName()));
    p12.appendChild(createAcls(doc,
        QueueConfigurationParser.ACL_SUBMIT_JOB_TAG, "u1"));
    p12.appendChild(createAcls(doc,
        QueueConfigurationParser.ACL_ADMINISTER_JOB_TAG, "u2"));

    // append p12 to p1.
    p1.appendChild(p12);

    queues.appendChild(p1);
  }

  static void createSimpleDocumentWithAcls(Document doc, String aclsEnabled) {
    Element queues = createQueuesNode(doc, aclsEnabled);

    // Create parent level queue q1.
    Element q1 = createQueue(doc, "q1");
    Properties props = new Properties();
    props.setProperty("capacity", "10");
    props.setProperty("maxCapacity", "35");
    q1.appendChild(createProperties(doc, props));
    queues.appendChild(q1);

    // Create another parent level p1
    Element p1 = createQueue(doc, "p1");

    // append child p11 to p1
    Element p11 = createQueue(doc, "p11");
    p11.appendChild(createAcls(doc,
        QueueConfigurationParser.ACL_SUBMIT_JOB_TAG, "u1"));
    p11.appendChild(createAcls(doc,
        QueueConfigurationParser.ACL_ADMINISTER_JOB_TAG, "u2"));
    p1.appendChild(p11);

    // append child p12 to p1
    Element p12 = createQueue(doc, "p12");
    p12.appendChild(createState(doc, QueueState.RUNNING.getStateName()));
    p12.appendChild(createAcls(doc,
        QueueConfigurationParser.ACL_SUBMIT_JOB_TAG, "*"));
    p12.appendChild(createAcls(doc,
        QueueConfigurationParser.ACL_ADMINISTER_JOB_TAG, "*"));
    p1.appendChild(p12);

    // append child p13 to p1
    Element p13 = createQueue(doc, "p13");
    p13.appendChild(createState(doc, QueueState.RUNNING.getStateName()));
    p1.appendChild(p13);

    // append child p14 to p1
    Element p14 = createQueue(doc, "p14");
    p14.appendChild(createState(doc, QueueState.STOPPED.getStateName()));
    p1.appendChild(p14);

    queues.appendChild(p1);
  }

  public static void refreshSimpleDocument(Document doc) throws Exception {
    Element queues = createQueuesNode(doc, "true");

    // Create parent level queue q1.
    Element q1 = createQueue(doc, "q1");
    Properties props = new Properties();
    props.setProperty("capacity", "70");
    props.setProperty("maxCapacity", "35");
    q1.appendChild(createProperties(doc, props));
    queues.appendChild(q1);

    // Create another parent level p1
    Element p1 = createQueue(doc, "p1");

    // append child p11 to p1
    Element p11 = createQueue(doc, "p11");
    p11.appendChild(createState(doc, QueueState.STOPPED.getStateName()));
    p1.appendChild(p11);

    Element p12 = createQueue(doc, "p12");

    p12.appendChild(createState(doc, QueueState.RUNNING.getStateName()));
    p12.appendChild(createAcls(doc, "acl-submit-job", "u3"));
    p12.appendChild(createAcls(doc, "acl-administer-jobs", "u4"));

    // append p12 to p1.
    p1.appendChild(p12);

    queues.appendChild(p1);
  }

  /**
   * Create the root <queues></queues> element along with the
   * <aclsEnabled></aclsEnabled> element.
   * 
   * @param doc
   * @param enable
   * @return the created element.
   */
  public static Element createQueuesNode(Document doc, String enable) {
    Element queues = doc.createElement("queues");
    doc.appendChild(queues);
    queues.setAttribute("aclsEnabled", enable);
    return queues;
  }

  public static void writeToFile(Document doc, String filePath)
      throws TransformerException {
    Transformer trans = TransformerFactory.newInstance().newTransformer();
    trans.setOutputProperty(OutputKeys.OMIT_XML_DECLARATION, "yes");
    trans.setOutputProperty(OutputKeys.INDENT, "yes");
    DOMSource source = new DOMSource(doc);
    trans.transform(source, new StreamResult(new File(filePath)));
  }

  public static Element createQueue(Document doc, String name) {
    Element queue = doc.createElement("queue");
    Element nameNode = doc.createElement("name");
    nameNode.setTextContent(name);
    queue.appendChild(nameNode);
    return queue;
  }

  public static Element createAcls(Document doc, String aclName,
      String listNames) {
    Element acls = doc.createElement(aclName);
    acls.setTextContent(listNames);
    return acls;
  }

  public static Element createState(Document doc, String state) {
    Element stateElement = doc.createElement("state");
    stateElement.setTextContent(state);
    return stateElement;
  }

  public static Element createProperties(Document doc, Properties props) {
    Element propsElement = doc.createElement("properties");
    if (props != null) {
      Set<String> propList = props.stringPropertyNames();
      for (String prop : propList) {
        Element property = doc.createElement("property");
        property.setAttribute("key", prop);
        property.setAttribute("value", (String) props.get(prop));
        propsElement.appendChild(property);
      }
    }
    return propsElement;
  }

  public static void checkForConfigFile() {
    if (new File(CONFIG).exists()) {
      new File(CONFIG).delete();
    }
  }

  /**
   * Write the given queueHierarchy to the given file.
   * 
   * @param filePath
   * 
   * @param rootQueues
   * @throws Exception
   */
  public static void writeQueueConfigurationFile(String filePath,
      JobQueueInfo[] rootQueues) throws Exception {
    Document doc = createDocument();
    Element queueElements = createQueuesNode(doc, String.valueOf(true));
    for (JobQueueInfo rootQ : rootQueues) {
      queueElements.appendChild(QueueConfigurationParser.getQueueElement(doc,
          rootQ));
    }
    writeToFile(doc, filePath);
  }

  static class QueueManagerConfigurationClassLoader extends ClassLoader {
    @Override
    public URL getResource(String name) {
      if (!name.equals(QueueManager.QUEUE_CONF_FILE_NAME)) {
        return super.getResource(name);
      } else {
        File resourceFile = new File(CONFIG);
        if (!resourceFile.exists()) {
          throw new IllegalStateException(
              "Queue Manager configuration file not found");
        }
        try {
          return resourceFile.toURL();
        } catch (MalformedURLException e) {
          LOG.fatal("Unable to form URL for the resource file : ");
        }
        return super.getResource(name);
      }
    }
  }

<<<<<<< HEAD
  static Job submitSleepJob(int numMappers, int numReducers, long mapSleepTime,
      long reduceSleepTime, boolean shouldComplete, String userInfo,
=======
  static Job submitSleepJob(final int numMappers, final int numReducers, final long mapSleepTime,
      final long reduceSleepTime, boolean shouldComplete, String userInfo,
>>>>>>> 3dabddef
      String queueName, Configuration clientConf) throws IOException,
      InterruptedException, ClassNotFoundException {
    clientConf.set(JTConfig.JT_IPC_ADDRESS, "localhost:"
        + miniMRCluster.getJobTrackerPort());
<<<<<<< HEAD
    if (userInfo != null) {
      clientConf.set(UnixUserGroupInformation.UGI_PROPERTY_NAME, userInfo);
=======
    UserGroupInformation ugi;
    if (userInfo != null) {
      String[] splits = userInfo.split(",");
      String[] groups = new String[splits.length - 1];
      System.arraycopy(splits, 1, groups, 0, splits.length - 1);
      ugi = UserGroupInformation.createUserForTesting(splits[0], groups);
    } else {
      ugi = UserGroupInformation.getCurrentUser();
>>>>>>> 3dabddef
    }
    if (queueName != null) {
      clientConf.set(JobContext.QUEUE_NAME, queueName);
    }
<<<<<<< HEAD
    SleepJob sleep = new SleepJob();
    sleep.setConf(clientConf);
    Job job = sleep.createJob(numMappers, numReducers, mapSleepTime,
        (int) mapSleepTime, reduceSleepTime, (int) reduceSleepTime);
=======
    final SleepJob sleep = new SleepJob();
    sleep.setConf(clientConf);
    
    Job job = ugi.doAs(new PrivilegedExceptionAction<Job>() {
        public Job run() throws IOException {
          return sleep.createJob(numMappers, numReducers, mapSleepTime,
              (int) mapSleepTime, reduceSleepTime, (int) reduceSleepTime);
      }});
>>>>>>> 3dabddef
    if (shouldComplete) {
      job.waitForCompletion(false);
    } else {
      job.submit();
      // miniMRCluster.getJobTrackerRunner().getJobTracker().jobsToComplete()[]
      Cluster cluster = new Cluster(miniMRCluster.createJobConf());
      JobStatus[] status = miniMRCluster.getJobTrackerRunner().getJobTracker()
          .jobsToComplete();
      JobID id = status[status.length -1].getJobID();
      Job newJob = cluster.getJob(id);
      cluster.close();
      return newJob;
    }
    return job;
  }

  static MiniMRCluster miniMRCluster;

  static void setUpCluster(Configuration conf) throws IOException {
    JobConf jobConf = new JobConf(conf);
    String namenode = "file:///";
    Thread.currentThread().setContextClassLoader(
        new QueueManagerTestUtils.QueueManagerConfigurationClassLoader());
    miniMRCluster = new MiniMRCluster(0, namenode, 3, null, null, jobConf);
  }
}<|MERGE_RESOLUTION|>--- conflicted
+++ resolved
@@ -22,20 +22,13 @@
 import org.apache.commons.logging.Log;
 import org.apache.commons.logging.LogFactory;
 import org.apache.hadoop.conf.Configuration;
-<<<<<<< HEAD
-=======
 import org.apache.hadoop.fs.FileSystem;
->>>>>>> 3dabddef
 import org.apache.hadoop.mapreduce.Cluster;
 import org.apache.hadoop.mapreduce.Job;
 import org.apache.hadoop.mapreduce.QueueState;
 import org.apache.hadoop.mapreduce.SleepJob;
 import org.apache.hadoop.mapreduce.server.jobtracker.JTConfig;
-<<<<<<< HEAD
-import org.apache.hadoop.security.UnixUserGroupInformation;
-=======
 import org.apache.hadoop.security.UserGroupInformation;
->>>>>>> 3dabddef
 import org.w3c.dom.Document;
 import org.w3c.dom.Element;
 import static org.apache.hadoop.mapred.Queue.*;
@@ -293,21 +286,12 @@
     }
   }
 
-<<<<<<< HEAD
-  static Job submitSleepJob(int numMappers, int numReducers, long mapSleepTime,
-      long reduceSleepTime, boolean shouldComplete, String userInfo,
-=======
   static Job submitSleepJob(final int numMappers, final int numReducers, final long mapSleepTime,
       final long reduceSleepTime, boolean shouldComplete, String userInfo,
->>>>>>> 3dabddef
       String queueName, Configuration clientConf) throws IOException,
       InterruptedException, ClassNotFoundException {
     clientConf.set(JTConfig.JT_IPC_ADDRESS, "localhost:"
         + miniMRCluster.getJobTrackerPort());
-<<<<<<< HEAD
-    if (userInfo != null) {
-      clientConf.set(UnixUserGroupInformation.UGI_PROPERTY_NAME, userInfo);
-=======
     UserGroupInformation ugi;
     if (userInfo != null) {
       String[] splits = userInfo.split(",");
@@ -316,17 +300,10 @@
       ugi = UserGroupInformation.createUserForTesting(splits[0], groups);
     } else {
       ugi = UserGroupInformation.getCurrentUser();
->>>>>>> 3dabddef
     }
     if (queueName != null) {
       clientConf.set(JobContext.QUEUE_NAME, queueName);
     }
-<<<<<<< HEAD
-    SleepJob sleep = new SleepJob();
-    sleep.setConf(clientConf);
-    Job job = sleep.createJob(numMappers, numReducers, mapSleepTime,
-        (int) mapSleepTime, reduceSleepTime, (int) reduceSleepTime);
-=======
     final SleepJob sleep = new SleepJob();
     sleep.setConf(clientConf);
     
@@ -335,7 +312,6 @@
           return sleep.createJob(numMappers, numReducers, mapSleepTime,
               (int) mapSleepTime, reduceSleepTime, (int) reduceSleepTime);
       }});
->>>>>>> 3dabddef
     if (shouldComplete) {
       job.waitForCompletion(false);
     } else {
