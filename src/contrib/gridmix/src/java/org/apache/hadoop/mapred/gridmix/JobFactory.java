/**
 * Licensed to the Apache Software Foundation (ASF) under one
 * or more contributor license agreements.  See the NOTICE file
 * distributed with this work for additional information
 * regarding copyright ownership.  The ASF licenses this file
 * to you under the Apache License, Version 2.0 (the
 * "License"); you may not use this file except in compliance
 * with the License.  You may obtain a copy of the License at
 *
 *     http://www.apache.org/licenses/LICENSE-2.0
 *
 * Unless required by applicable law or agreed to in writing, software
 * distributed under the License is distributed on an "AS IS" BASIS,
 * WITHOUT WARRANTIES OR CONDITIONS OF ANY KIND, either express or implied.
 * See the License for the specific language governing permissions and
 * limitations under the License.
 */
package org.apache.hadoop.mapred.gridmix;

import org.apache.commons.logging.Log;
import org.apache.commons.logging.LogFactory;
import org.apache.hadoop.conf.Configuration;
import org.apache.hadoop.fs.Path;
<<<<<<< HEAD
import org.apache.hadoop.io.IOUtils;
=======
>>>>>>> 3dabddef
import org.apache.hadoop.mapred.JobConf;
import org.apache.hadoop.mapreduce.InputSplit;
import org.apache.hadoop.mapreduce.JobID;
import org.apache.hadoop.mapreduce.TaskType;
import org.apache.hadoop.tools.rumen.JobStory;
import org.apache.hadoop.tools.rumen.JobStoryProducer;
import org.apache.hadoop.tools.rumen.Pre21JobHistoryConstants.Values;
<<<<<<< HEAD
import org.apache.hadoop.tools.rumen.Pre21JobHistoryConstants;
=======
>>>>>>> 3dabddef
import org.apache.hadoop.tools.rumen.TaskAttemptInfo;
import org.apache.hadoop.tools.rumen.TaskInfo;
import org.apache.hadoop.tools.rumen.ZombieJobProducer;
import org.apache.hadoop.tools.rumen.Pre21JobHistoryConstants;

import java.io.IOException;
import java.io.InputStream;
import java.util.concurrent.CountDownLatch;
import java.util.concurrent.locks.ReentrantLock;
import java.util.concurrent.atomic.AtomicInteger;


/**
 * Component reading job traces generated by Rumen. Each job in the trace is
 * assigned a sequence number and given a submission time relative to the
 * job that preceded it. Jobs are enqueued in the JobSubmitter provided at
 * construction.
 * @see org.apache.hadoop.tools.rumen.HadoopLogsAnalyzer
 */
abstract class JobFactory<T> implements Gridmix.Component<Void>,StatListener<T> {

  public static final Log LOG = LogFactory.getLog(JobFactory.class);

<<<<<<< HEAD
  private final Path scratch;
  private final float rateFactor;
  private final Configuration conf;
  private final ReaderThread rThread;
  private final AtomicInteger sequence;
  private final JobSubmitter submitter;
  private final CountDownLatch startFlag;
  private volatile IOException error = null;
=======
  protected final Path scratch;
  protected final float rateFactor;
  protected final Configuration conf;
  protected final Thread rThread;
  protected final AtomicInteger sequence;
  protected final JobSubmitter submitter;
  protected final CountDownLatch startFlag;
  protected volatile IOException error = null;
>>>>>>> 3dabddef
  protected final JobStoryProducer jobProducer;
  protected final ReentrantLock lock = new ReentrantLock(true);

  /**
   * Creating a new instance does not start the thread.
   * @param submitter Component to which deserialized jobs are passed
   * @param jobTrace Stream of job traces with which to construct a
   *                 {@link org.apache.hadoop.tools.rumen.ZombieJobProducer}
   * @param scratch Directory into which to write output from simulated jobs
   * @param conf Config passed to all jobs to be submitted
   * @param startFlag Latch released from main to start pipeline
   * @throws java.io.IOException
   */
  public JobFactory(JobSubmitter submitter, InputStream jobTrace,
      Path scratch, Configuration conf, CountDownLatch startFlag)
      throws IOException {
    this(submitter, new ZombieJobProducer(jobTrace, null), scratch, conf,
        startFlag);
  }

  /**
   * Constructor permitting JobStoryProducer to be mocked.
   * @param submitter Component to which deserialized jobs are passed
   * @param jobProducer Producer generating JobStory objects.
   * @param scratch Directory into which to write output from simulated jobs
   * @param conf Config passed to all jobs to be submitted
   * @param startFlag Latch released from main to start pipeline
   */
  protected JobFactory(JobSubmitter submitter, JobStoryProducer jobProducer,
      Path scratch, Configuration conf, CountDownLatch startFlag) {
    sequence = new AtomicInteger(0);
    this.scratch = scratch;
    this.rateFactor = conf.getFloat(Gridmix.GRIDMIX_SUB_MUL, 1.0f);
    this.jobProducer = jobProducer;
    this.conf = new Configuration(conf);
    this.submitter = submitter;
    this.startFlag = startFlag;
    this.rThread = createReaderThread();
  }

  static class MinTaskInfo extends TaskInfo {
    public MinTaskInfo(TaskInfo info) {
      super(info.getInputBytes(), info.getInputRecords(),
            info.getOutputBytes(), info.getOutputRecords(),
            info.getTaskMemory());
    }
    public long getInputBytes() {
      return Math.max(0, super.getInputBytes());
    }
    public int getInputRecords() {
      return Math.max(0, super.getInputRecords());
    }
    public long getOutputBytes() {
      return Math.max(0, super.getOutputBytes());
    }
    public int getOutputRecords() {
      return Math.max(0, super.getOutputRecords());
<<<<<<< HEAD
    }
    public long getTaskMemory() {
      return Math.max(0, super.getTaskMemory());
    }
  }

  static class FilterJobStory implements JobStory {

    protected final JobStory job;

    public FilterJobStory(JobStory job) {
      this.job = job;
    }
    public JobConf getJobConf() { return job.getJobConf(); }
    public String getName() { return job.getName(); }
    public JobID getJobID() { return job.getJobID(); }
    public String getUser() { return job.getUser(); }
    public long getSubmissionTime() { return job.getSubmissionTime(); }
    public InputSplit[] getInputSplits() { return job.getInputSplits(); }
    public int getNumberMaps() { return job.getNumberMaps(); }
    public int getNumberReduces() { return job.getNumberReduces(); }
    public TaskInfo getTaskInfo(TaskType taskType, int taskNumber) {
      return job.getTaskInfo(taskType, taskNumber);
    }
    public TaskAttemptInfo getTaskAttemptInfo(TaskType taskType, int taskNumber,
        int taskAttemptNumber) {
      return job.getTaskAttemptInfo(taskType, taskNumber, taskAttemptNumber);
    }
    public TaskAttemptInfo getMapTaskAttemptInfoAdjusted(
        int taskNumber, int taskAttemptNumber, int locality) {
      return job.getMapTaskAttemptInfoAdjusted(
          taskNumber, taskAttemptNumber, locality);
    }
    public Values getOutcome() {
      return job.getOutcome();
    }
  }

  /**
   * Worker thread responsible for reading descriptions, assigning sequence
   * numbers, and normalizing time.
   */
  private class ReaderThread extends Thread {

    public ReaderThread() {
      super("GridmixJobFactory");
=======
>>>>>>> 3dabddef
    }
    public long getTaskMemory() {
      return Math.max(0, super.getTaskMemory());
    }
  }

  protected static class FilterJobStory implements JobStory {

    protected final JobStory job;

<<<<<<< HEAD
    private JobStory getNextJobFiltered() throws IOException {
      JobStory job;
      do {
        job = jobProducer.getNextJob();
      } while (job != null
          && (job.getOutcome() != Pre21JobHistoryConstants.Values.SUCCESS ||
              job.getSubmissionTime() < 0));
      return null == job ? null : new FilterJobStory(job) {
          @Override
          public TaskInfo getTaskInfo(TaskType taskType, int taskNumber) {
            return new MinTaskInfo(this.job.getTaskInfo(taskType, taskNumber));
          }
        };
=======
    public FilterJobStory(JobStory job) {
      this.job = job;
>>>>>>> 3dabddef
    }
    public JobConf getJobConf() { return job.getJobConf(); }
    public String getName() { return job.getName(); }
    public JobID getJobID() { return job.getJobID(); }
    public String getUser() { return job.getUser(); }
    public long getSubmissionTime() { return job.getSubmissionTime(); }
    public InputSplit[] getInputSplits() { return job.getInputSplits(); }
    public int getNumberMaps() { return job.getNumberMaps(); }
    public int getNumberReduces() { return job.getNumberReduces(); }
    public TaskInfo getTaskInfo(TaskType taskType, int taskNumber) {
      return job.getTaskInfo(taskType, taskNumber);
    }
    public TaskAttemptInfo getTaskAttemptInfo(TaskType taskType, int taskNumber,
        int taskAttemptNumber) {
      return job.getTaskAttemptInfo(taskType, taskNumber, taskAttemptNumber);
    }
    public TaskAttemptInfo getMapTaskAttemptInfoAdjusted(
        int taskNumber, int taskAttemptNumber, int locality) {
      return job.getMapTaskAttemptInfoAdjusted(
          taskNumber, taskAttemptNumber, locality);
    }
    public Values getOutcome() {
      return job.getOutcome();
    }
    public String getQueueName() {
      return job.getQueueName();
    }
  }

<<<<<<< HEAD
    @Override
    public void run() {
      try {
        startFlag.await();
        if (Thread.currentThread().isInterrupted()) {
          return;
        }
        final long initTime = TimeUnit.MILLISECONDS.convert(
            System.nanoTime(), TimeUnit.NANOSECONDS);
        LOG.debug("START @ " + initTime);
        long first = -1;
        long last = -1;
        while (!Thread.currentThread().isInterrupted()) {
          try {
            final JobStory job = getNextJobFiltered();
            if (null == job) {
              return;
            }
            if (first < 0) {
              first = job.getSubmissionTime();
            }
            final long current = job.getSubmissionTime();
            if (current < last) {
              LOG.warn("Job " + job.getJobID() + " out of order");
              continue;
            }
            last = current;
            submitter.add(new GridmixJob(conf, initTime +
                  Math.round(rateFactor * (current - first)),
                job, scratch, sequence.getAndIncrement()));
          } catch (IOException e) {
            JobFactory.this.error = e;
            return;
          }
        }
      } catch (InterruptedException e) {
        // exit thread; ignore any jobs remaining in the trace
        return;
      } finally {
        IOUtils.cleanup(null, jobProducer);
=======
  protected abstract Thread createReaderThread() ; 

  protected JobStory getNextJobFiltered() throws IOException {
    JobStory job;
    do {
      job = jobProducer.getNextJob();
    } while (job != null &&
      (job.getOutcome() != Pre21JobHistoryConstants.Values.SUCCESS ||
        job.getSubmissionTime() < 0));
    return null == job ? null : new FilterJobStory(job) {
      @Override
      public TaskInfo getTaskInfo(TaskType taskType, int taskNumber) {
        return new MinTaskInfo(this.job.getTaskInfo(taskType, taskNumber));
>>>>>>> 3dabddef
      }
    };
  }


  /**
   * Obtain the error that caused the thread to exit unexpectedly.
   */
  public IOException error() {
    return error;
  }

  /**
   * Add is disabled.
   * @throws UnsupportedOperationException
   */
  public void add(Void ignored) {
    throw new UnsupportedOperationException(getClass().getName() +
        " is at the start of the pipeline and accepts no events");
  }

  /**
   * Start the reader thread, wait for latch if necessary.
   */
  public void start() {
    rThread.start();
  }

  /**
   * Wait for the reader thread to exhaust the job trace.
   */
  public void join(long millis) throws InterruptedException {
    rThread.join(millis);
  }

  /**
   * Interrupt the reader thread.
   */
  public void shutdown() {
    rThread.interrupt();
  }

  /**
   * Interrupt the reader thread. This requires no special consideration, as
   * the thread has no pending work queue.
   */
  public void abort() {
    // Currently no special work
    rThread.interrupt();
  }

}<|MERGE_RESOLUTION|>--- conflicted
+++ resolved
@@ -21,10 +21,6 @@
 import org.apache.commons.logging.LogFactory;
 import org.apache.hadoop.conf.Configuration;
 import org.apache.hadoop.fs.Path;
-<<<<<<< HEAD
-import org.apache.hadoop.io.IOUtils;
-=======
->>>>>>> 3dabddef
 import org.apache.hadoop.mapred.JobConf;
 import org.apache.hadoop.mapreduce.InputSplit;
 import org.apache.hadoop.mapreduce.JobID;
@@ -32,10 +28,6 @@
 import org.apache.hadoop.tools.rumen.JobStory;
 import org.apache.hadoop.tools.rumen.JobStoryProducer;
 import org.apache.hadoop.tools.rumen.Pre21JobHistoryConstants.Values;
-<<<<<<< HEAD
-import org.apache.hadoop.tools.rumen.Pre21JobHistoryConstants;
-=======
->>>>>>> 3dabddef
 import org.apache.hadoop.tools.rumen.TaskAttemptInfo;
 import org.apache.hadoop.tools.rumen.TaskInfo;
 import org.apache.hadoop.tools.rumen.ZombieJobProducer;
@@ -59,16 +51,6 @@
 
   public static final Log LOG = LogFactory.getLog(JobFactory.class);
 
-<<<<<<< HEAD
-  private final Path scratch;
-  private final float rateFactor;
-  private final Configuration conf;
-  private final ReaderThread rThread;
-  private final AtomicInteger sequence;
-  private final JobSubmitter submitter;
-  private final CountDownLatch startFlag;
-  private volatile IOException error = null;
-=======
   protected final Path scratch;
   protected final float rateFactor;
   protected final Configuration conf;
@@ -77,7 +59,6 @@
   protected final JobSubmitter submitter;
   protected final CountDownLatch startFlag;
   protected volatile IOException error = null;
->>>>>>> 3dabddef
   protected final JobStoryProducer jobProducer;
   protected final ReentrantLock lock = new ReentrantLock(true);
 
@@ -135,14 +116,13 @@
     }
     public int getOutputRecords() {
       return Math.max(0, super.getOutputRecords());
-<<<<<<< HEAD
     }
     public long getTaskMemory() {
       return Math.max(0, super.getTaskMemory());
     }
   }
 
-  static class FilterJobStory implements JobStory {
+  protected static class FilterJobStory implements JobStory {
 
     protected final JobStory job;
 
@@ -172,117 +152,11 @@
     public Values getOutcome() {
       return job.getOutcome();
     }
-  }
-
-  /**
-   * Worker thread responsible for reading descriptions, assigning sequence
-   * numbers, and normalizing time.
-   */
-  private class ReaderThread extends Thread {
-
-    public ReaderThread() {
-      super("GridmixJobFactory");
-=======
->>>>>>> 3dabddef
-    }
-    public long getTaskMemory() {
-      return Math.max(0, super.getTaskMemory());
-    }
-  }
-
-  protected static class FilterJobStory implements JobStory {
-
-    protected final JobStory job;
-
-<<<<<<< HEAD
-    private JobStory getNextJobFiltered() throws IOException {
-      JobStory job;
-      do {
-        job = jobProducer.getNextJob();
-      } while (job != null
-          && (job.getOutcome() != Pre21JobHistoryConstants.Values.SUCCESS ||
-              job.getSubmissionTime() < 0));
-      return null == job ? null : new FilterJobStory(job) {
-          @Override
-          public TaskInfo getTaskInfo(TaskType taskType, int taskNumber) {
-            return new MinTaskInfo(this.job.getTaskInfo(taskType, taskNumber));
-          }
-        };
-=======
-    public FilterJobStory(JobStory job) {
-      this.job = job;
->>>>>>> 3dabddef
-    }
-    public JobConf getJobConf() { return job.getJobConf(); }
-    public String getName() { return job.getName(); }
-    public JobID getJobID() { return job.getJobID(); }
-    public String getUser() { return job.getUser(); }
-    public long getSubmissionTime() { return job.getSubmissionTime(); }
-    public InputSplit[] getInputSplits() { return job.getInputSplits(); }
-    public int getNumberMaps() { return job.getNumberMaps(); }
-    public int getNumberReduces() { return job.getNumberReduces(); }
-    public TaskInfo getTaskInfo(TaskType taskType, int taskNumber) {
-      return job.getTaskInfo(taskType, taskNumber);
-    }
-    public TaskAttemptInfo getTaskAttemptInfo(TaskType taskType, int taskNumber,
-        int taskAttemptNumber) {
-      return job.getTaskAttemptInfo(taskType, taskNumber, taskAttemptNumber);
-    }
-    public TaskAttemptInfo getMapTaskAttemptInfoAdjusted(
-        int taskNumber, int taskAttemptNumber, int locality) {
-      return job.getMapTaskAttemptInfoAdjusted(
-          taskNumber, taskAttemptNumber, locality);
-    }
-    public Values getOutcome() {
-      return job.getOutcome();
-    }
     public String getQueueName() {
       return job.getQueueName();
     }
   }
 
-<<<<<<< HEAD
-    @Override
-    public void run() {
-      try {
-        startFlag.await();
-        if (Thread.currentThread().isInterrupted()) {
-          return;
-        }
-        final long initTime = TimeUnit.MILLISECONDS.convert(
-            System.nanoTime(), TimeUnit.NANOSECONDS);
-        LOG.debug("START @ " + initTime);
-        long first = -1;
-        long last = -1;
-        while (!Thread.currentThread().isInterrupted()) {
-          try {
-            final JobStory job = getNextJobFiltered();
-            if (null == job) {
-              return;
-            }
-            if (first < 0) {
-              first = job.getSubmissionTime();
-            }
-            final long current = job.getSubmissionTime();
-            if (current < last) {
-              LOG.warn("Job " + job.getJobID() + " out of order");
-              continue;
-            }
-            last = current;
-            submitter.add(new GridmixJob(conf, initTime +
-                  Math.round(rateFactor * (current - first)),
-                job, scratch, sequence.getAndIncrement()));
-          } catch (IOException e) {
-            JobFactory.this.error = e;
-            return;
-          }
-        }
-      } catch (InterruptedException e) {
-        // exit thread; ignore any jobs remaining in the trace
-        return;
-      } finally {
-        IOUtils.cleanup(null, jobProducer);
-=======
   protected abstract Thread createReaderThread() ; 
 
   protected JobStory getNextJobFiltered() throws IOException {
@@ -296,7 +170,6 @@
       @Override
       public TaskInfo getTaskInfo(TaskType taskType, int taskNumber) {
         return new MinTaskInfo(this.job.getTaskInfo(taskType, taskNumber));
->>>>>>> 3dabddef
       }
     };
   }
