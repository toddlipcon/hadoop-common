--- conflicted
+++ resolved
@@ -365,15 +365,11 @@
     storage.cTime = now();  // generate new cTime for the state
     int oldLV = storage.getLayoutVersion();
     storage.layoutVersion = FSConstants.LAYOUT_VERSION;
-<<<<<<< HEAD
-=======
-    storage.setCheckpointTime(now());
     
     List<StorageDirectory> errorSDs =
       Collections.synchronizedList(new ArrayList<StorageDirectory>());
     List<Thread> saveThreads = new ArrayList<Thread>();
     File curDir, prevDir, tmpDir;
->>>>>>> 3210367f
     for (Iterator<StorageDirectory> it = storage.dirIterator(); it.hasNext();) {
       StorageDirectory sd = it.next();
       LOG.info("Starting upgrade of image directory " + sd.getRoot()
