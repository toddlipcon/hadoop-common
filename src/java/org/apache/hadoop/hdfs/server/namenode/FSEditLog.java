/**
 * Licensed to the Apache Software Foundation (ASF) under one
 * or more contributor license agreements.  See the NOTICE file
 * distributed with this work for additional information
 * regarding copyright ownership.  The ASF licenses this file
 * to you under the Apache License, Version 2.0 (the
 * "License"); you may not use this file except in compliance
 * with the License.  You may obtain a copy of the License at
 *
 *     http://www.apache.org/licenses/LICENSE-2.0
 *
 * Unless required by applicable law or agreed to in writing, software
 * distributed under the License is distributed on an "AS IS" BASIS,
 * WITHOUT WARRANTIES OR CONDITIONS OF ANY KIND, either express or implied.
 * See the License for the specific language governing permissions and
 * limitations under the License.
 */
package org.apache.hadoop.hdfs.server.namenode;

import java.io.File;
import java.io.IOException;
import java.util.ArrayList;
import java.util.Iterator;
import java.util.List;

import org.apache.commons.logging.Log;
import org.apache.commons.logging.LogFactory;
import org.apache.hadoop.classification.InterfaceAudience;
import org.apache.hadoop.classification.InterfaceStability;
import org.apache.hadoop.fs.Options;
import org.apache.hadoop.fs.permission.FsPermission;
import org.apache.hadoop.hdfs.DeprecatedUTF8;
import org.apache.hadoop.hdfs.protocol.Block;
import org.apache.hadoop.hdfs.security.token.delegation.DelegationTokenIdentifier;
import org.apache.hadoop.hdfs.server.common.Storage;
import org.apache.hadoop.hdfs.server.common.HdfsConstants.NamenodeRole;
import org.apache.hadoop.hdfs.server.common.Storage.StorageDirectory;
import static org.apache.hadoop.hdfs.server.common.Util.now;
import org.apache.hadoop.hdfs.server.namenode.NNStorage.NameNodeDirType;
import org.apache.hadoop.hdfs.server.namenode.NNStorage.NameNodeFile;
import org.apache.hadoop.hdfs.server.namenode.NNStorage.NNStorageListener;
import org.apache.hadoop.hdfs.server.namenode.JournalStream.JournalType;
import org.apache.hadoop.hdfs.server.namenode.metrics.NameNodeMetrics;
import org.apache.hadoop.hdfs.server.protocol.NamenodeRegistration;
import org.apache.hadoop.hdfs.server.protocol.RemoteEditLogManifest;
import org.apache.hadoop.io.ArrayWritable;
import org.apache.hadoop.io.BytesWritable;
import org.apache.hadoop.io.LongWritable;
import org.apache.hadoop.io.Writable;
import org.apache.hadoop.security.token.delegation.DelegationKey;

import static org.apache.hadoop.hdfs.server.namenode.FSEditLogOpCodes.*;

/**
 * FSEditLog maintains a log of the namespace modifications.
 * 
 */
@InterfaceAudience.Private
@InterfaceStability.Evolving
public class FSEditLog implements NNStorageListener {

  static final String NO_JOURNAL_STREAMS_WARNING = "!!! WARNING !!!" +
      " File system changes are not persistent. No journal streams.";

  private static final Log LOG = LogFactory.getLog(FSEditLog.class);

  private volatile int sizeOutputFlushBuffer = 512*1024;

  private ArrayList<EditLogOutputStream> editStreams = null;

  // a monotonically increasing counter that represents transactionIds.
  private long txid = 0;

  // stores the last synced transactionId.
  private long synctxid = 0;

  // the time of printing the statistics to the log file.
  private long lastPrintTime;

  // is a sync currently running?
  private volatile boolean isSyncRunning;

  // is an automatic sync scheduled?
  private volatile boolean isAutoSyncScheduled = false;

  // these are statistics counters.
  private long numTransactions;        // number of transactions
  private long numTransactionsBatchedInSync;
  private long totalTimeTransactions;  // total time for all transactions
  private NameNodeMetrics metrics;

  private NNStorage storage;

  private static class TransactionId {
    public long txid;

    TransactionId(long value) {
      this.txid = value;
    }
  }

  // stores the most current transactionId of this thread.
  private static final ThreadLocal<TransactionId> myTransactionId = new ThreadLocal<TransactionId>() {
    protected synchronized TransactionId initialValue() {
      return new TransactionId(Long.MAX_VALUE);
    }
  };

  FSEditLog(NNStorage storage) {
    isSyncRunning = false;
    this.storage = storage;
    this.storage.registerListener(this);
    metrics = NameNode.getNameNodeMetrics();
    lastPrintTime = now();
  }
  
  private File getEditFile(StorageDirectory sd) {
    return storage.getEditFile(sd);
  }
  
  private File getEditNewFile(StorageDirectory sd) {
    return storage.getEditNewFile(sd);
  }
  
  private int getNumEditsDirs() {
   return storage.getNumStorageDirs(NameNodeDirType.EDITS);
  }

  synchronized int getNumEditStreams() {
    return editStreams == null ? 0 : editStreams.size();
  }

  /**
   * Return the currently active edit streams.
   * This should be used only by unit tests.
   */
  ArrayList<EditLogOutputStream> getEditStreams() {
    return editStreams;
  }

  boolean isOpen() {
    return getNumEditStreams() > 0;
  }

  /**
   * Create empty edit log files.
   * Initialize the output stream for logging.
   * 
   * @throws IOException
   */
  synchronized void open() throws IOException {
    numTransactions = totalTimeTransactions = numTransactionsBatchedInSync = 0;
    if (editStreams == null)
      editStreams = new ArrayList<EditLogOutputStream>();
    
    ArrayList<StorageDirectory> al = null;
    for (Iterator<StorageDirectory> it 
         = storage.dirIterator(NameNodeDirType.EDITS); it.hasNext();) {
      StorageDirectory sd = it.next();
      File eFile = getEditFile(sd);
      try {
        addNewEditLogStream(eFile);
      } catch (IOException e) {
        LOG.warn("Unable to open edit log file " + eFile);
        // Remove the directory from list of storage directories
        if(al == null) al = new ArrayList<StorageDirectory>(1);
        al.add(sd);
        
      }
    }
    
    if(al != null) storage.reportErrorsOnDirectories(al);
  }
  
  
  synchronized void addNewEditLogStream(File eFile) throws IOException {
    EditLogOutputStream eStream = new EditLogFileOutputStream(eFile,
        sizeOutputFlushBuffer);
    editStreams.add(eStream);
  }

  synchronized void createEditLogFile(File name) throws IOException {
    waitForSyncToFinish();

    EditLogOutputStream eStream = new EditLogFileOutputStream(name,
        sizeOutputFlushBuffer);
    eStream.create();
    eStream.close();
  }

  /**
   * Shutdown the file store.
   */
  synchronized void close() {
    waitForSyncToFinish();
    if (editStreams == null || editStreams.isEmpty()) {
      return;
    }
    printStatistics(true);
    numTransactions = totalTimeTransactions = numTransactionsBatchedInSync = 0;

    ArrayList<EditLogOutputStream> errorStreams = null;
    Iterator<EditLogOutputStream> it = getOutputStreamIterator(null);
    while(it.hasNext()) {
      EditLogOutputStream eStream = it.next();
      try {
        closeStream(eStream);
      } catch (IOException e) {
        LOG.warn("FSEditLog:close - failed to close stream " 
            + eStream.getName());
        if(errorStreams == null)
          errorStreams = new ArrayList<EditLogOutputStream>(1);
        errorStreams.add(eStream);
      }
    }
    disableAndReportErrorOnStreams(errorStreams);
    editStreams.clear();
  }

  /**
   * Close and remove edit log stream.
   * @param index of the stream
   */
  synchronized private void removeStream(int index) {
    EditLogOutputStream eStream = editStreams.get(index);
    try {
      eStream.close();
    } catch (Exception e) {}
    editStreams.remove(index);
  }

  /**
   * The specified streams have IO errors. Close and remove them.
   */
  synchronized
  void disableAndReportErrorOnStreams(List<EditLogOutputStream> errorStreams) {
    if (errorStreams == null || errorStreams.size() == 0) {
      return;                       // nothing to do
    }
    ArrayList<StorageDirectory> errorDirs = new ArrayList<StorageDirectory>();
    for (EditLogOutputStream e : errorStreams) {
      if (e.getType() == JournalType.FILE) {
        errorDirs.add(getStorageDirectoryForStream(e));
      } else {
        disableStream(e);
      }
    }

    try {
      storage.reportErrorsOnDirectories(errorDirs);
    } catch (IOException ioe) {
      LOG.error("Problem erroring streams " + ioe);
    }
  }


  /**
   * get an editStream corresponding to a sd
   * @param es - stream to remove
   * @return the matching stream
   */
  StorageDirectory getStorage(EditLogOutputStream es) {
    String parentStorageDir = ((EditLogFileOutputStream)es).getFile()
    .getParentFile().getParentFile().getAbsolutePath();

    Iterator<StorageDirectory> it = storage.dirIterator(); 
    while (it.hasNext()) {
      StorageDirectory sd = it.next();
      LOG.info("comparing: " + parentStorageDir + " and " + sd.getRoot().getAbsolutePath()); 
      if (parentStorageDir.equals(sd.getRoot().getAbsolutePath()))
        return sd;
    }
    return null;
  }
  
  /**
   * get an editStream corresponding to a sd
   * @param sd
   * @return the matching stream
   */
  synchronized EditLogOutputStream getEditsStream(StorageDirectory sd) {
<<<<<<< HEAD
    for (EditLogOutputStream es : editStreams) {
      File parentStorageDir = ((EditLogFileOutputStream)es).getFile()
        .getParentFile().getParentFile();
      if (parentStorageDir.getName().equals(sd.getRoot().getName()))
        return es;
    }
    return null;
=======
	for (EditLogOutputStream es : editStreams) {
	  File parentStorageDir = ((EditLogFileOutputStream)es).getFile()
	  .getParentFile().getParentFile();
	  if (parentStorageDir.getName().equals(sd.getRoot().getName()))
		return es;
	}
	return null;
>>>>>>> 95a1f919
  }

  /**
   * check if edits.new log exists in the specified stoorage directory
   */
  boolean existsNew(StorageDirectory sd) {
    return getEditNewFile(sd).exists(); 
  }

  /**
   * Write an operation to the edit log. Do not sync to persistent
   * store yet.
   */
  void logEdit(FSEditLogOpCodes opCode, Writable ... writables) {
    synchronized (this) {
      // wait if an automatic sync is scheduled
      waitIfAutoSyncScheduled();
      
      if(getNumEditStreams() == 0)
        throw new java.lang.IllegalStateException(NO_JOURNAL_STREAMS_WARNING);
      ArrayList<EditLogOutputStream> errorStreams = null;

      // Only start a new transaction for OPs which will be persisted to disk.
      // Obviously this excludes control op codes.
      long start = now();
      if (opCode.getOpCode() < FSEditLogOpCodes.OP_JSPOOL_START.getOpCode()) {
        start = beginTransaction();
      }
<<<<<<< HEAD
=======
      assert logVersion <= Storage.LAST_UPGRADABLE_LAYOUT_VERSION :
                            "Unsupported version " + logVersion;
      numEdits = loadEditRecords(logVersion, in, false);
    } finally {
      if(closeOnExit)
        in.close();
    }
    if (logVersion != FSConstants.LAYOUT_VERSION) // other version
      numEdits++; // save this image asap
    return numEdits;
  }

  int loadEditRecords(int logVersion, DataInputStream in,
                             boolean closeOnExit) throws IOException {
    FSNamesystem fsNamesys = fsimage.getFSNamesystem();
    FSDirectory fsDir = fsNamesys.dir;
    int numEdits = 0;
    String clientName = null;
    String clientMachine = null;
    String path = null;
    int numOpAdd = 0, numOpClose = 0, numOpDelete = 0,
        numOpRename = 0, numOpSetRepl = 0, numOpMkDir = 0,
        numOpSetPerm = 0, numOpSetOwner = 0, numOpSetGenStamp = 0,
        numOpTimes = 0, numOpOther = 0;
    try {
      while (true) {
        long timestamp = 0;
        long mtime = 0;
        long atime = 0;
        long blockSize = 0;
        byte opcode = -1;
        try {
          in.mark(1);
          opcode = in.readByte();
          if (opcode == OP_INVALID) {
            in.reset(); // reset back to end of file if somebody reads it again
            break; // no more transactions
          }
        } catch (EOFException e) {
          break; // no more transactions
        }
        numEdits++;
        switch (opcode) {
        case OP_ADD:
        case OP_CLOSE: {
          // versions > 0 support per file replication
          // get name and replication
          int length = in.readInt();
          if (-7 == logVersion && length != 3||
              -17 < logVersion && logVersion < -7 && length != 4 ||
              logVersion <= -17 && length != 5) {
              throw new IOException("Incorrect data format."  +
                                    " logVersion is " + logVersion +
                                    " but writables.length is " +
                                    length + ". ");
          }
          path = FSImage.readString(in);
          short replication = adjustReplication(readShort(in));
          mtime = readLong(in);
          if (logVersion <= -17) {
            atime = readLong(in);
          }
          if (logVersion < -7) {
            blockSize = readLong(in);
          }
          // get blocks
          boolean isFileUnderConstruction = (opcode == OP_ADD);
          BlockInfo blocks[] = 
            readBlocks(in, logVersion, isFileUnderConstruction, replication);

          // Older versions of HDFS does not store the block size in inode.
          // If the file has more than one block, use the size of the
          // first block as the blocksize. Otherwise use the default
          // block size.
          if (-8 <= logVersion && blockSize == 0) {
            if (blocks.length > 1) {
              blockSize = blocks[0].getNumBytes();
            } else {
              long first = ((blocks.length == 1)? blocks[0].getNumBytes(): 0);
              blockSize = Math.max(fsNamesys.getDefaultBlockSize(), first);
            }
          }
           
          PermissionStatus permissions = fsNamesys.getUpgradePermission();
          if (logVersion <= -11) {
            permissions = PermissionStatus.read(in);
          }

          // clientname, clientMachine and block locations of last block.
          if (opcode == OP_ADD && logVersion <= -12) {
            clientName = FSImage.readString(in);
            clientMachine = FSImage.readString(in);
            if (-13 <= logVersion) {
              readDatanodeDescriptorArray(in);
            }
          } else {
            clientName = "";
            clientMachine = "";
          }

          // The open lease transaction re-creates a file if necessary.
          // Delete the file if it already exists.
          if (FSNamesystem.LOG.isDebugEnabled()) {
            FSNamesystem.LOG.debug(opcode + ": " + path + 
                                   " numblocks : " + blocks.length +
                                   " clientHolder " +  clientName +
                                   " clientMachine " + clientMachine);
          }

          fsDir.unprotectedDelete(path, mtime);

          // add to the file tree
          INodeFile node = (INodeFile)fsDir.unprotectedAddFile(
                                                    path, permissions,
                                                    blocks, replication, 
                                                    mtime, atime, blockSize);
          if (isFileUnderConstruction) {
            numOpAdd++;
            //
            // Replace current node with a INodeUnderConstruction.
            // Recreate in-memory lease record.
            //
            INodeFileUnderConstruction cons = new INodeFileUnderConstruction(
                                      node.getLocalNameBytes(),
                                      node.getReplication(), 
                                      node.getModificationTime(),
                                      node.getPreferredBlockSize(),
                                      node.getBlocks(),
                                      node.getPermissionStatus(),
                                      clientName, 
                                      clientMachine, 
                                      null);
            fsDir.replaceNode(path, node, cons);
            fsNamesys.leaseManager.addLease(cons.getClientName(), path);
          }
          break;
        } 
        case OP_SET_REPLICATION: {
          numOpSetRepl++;
          path = FSImage.readString(in);
          short replication = adjustReplication(readShort(in));
          fsDir.unprotectedSetReplication(path, replication, null);
          break;
        } 
        case OP_RENAME: {
          numOpRename++;
          int length = in.readInt();
          if (length != 3) {
            throw new IOException("Incorrect data format. " 
                                  + "Mkdir operation.");
          }
          String s = FSImage.readString(in);
          String d = FSImage.readString(in);
          timestamp = readLong(in);
          FileStatus dinfo = fsDir.getFileInfo(d);
          fsDir.unprotectedRenameTo(s, d, timestamp);
          fsNamesys.changeLease(s, d, dinfo);
          break;
        }
        case OP_DELETE: {
          numOpDelete++;
          int length = in.readInt();
          if (length != 2) {
            throw new IOException("Incorrect data format. " 
                                  + "delete operation.");
          }
          path = FSImage.readString(in);
          timestamp = readLong(in);
          fsDir.unprotectedDelete(path, timestamp);
          break;
        }
        case OP_MKDIR: {
          numOpMkDir++;
          PermissionStatus permissions = fsNamesys.getUpgradePermission();
          int length = in.readInt();
          if (-17 < logVersion && length != 2 ||
              logVersion <= -17 && length != 3) {
            throw new IOException("Incorrect data format. " 
                                  + "Mkdir operation.");
          }
          path = FSImage.readString(in);
          timestamp = readLong(in);

          // The disk format stores atimes for directories as well.
          // However, currently this is not being updated/used because of
          // performance reasons.
          if (logVersion <= -17) {
            atime = readLong(in);
          }
>>>>>>> 95a1f919

      for(EditLogOutputStream eStream : editStreams) {
        if(!eStream.isOperationSupported(opCode.getOpCode()))
          continue;
        try {
          eStream.write(opCode.getOpCode(), txid, writables);
        } catch (IOException ie) {
          LOG.error("logEdit: removing "+ eStream.getName(), ie);
          if(errorStreams == null)
            errorStreams = new ArrayList<EditLogOutputStream>(1);
          errorStreams.add(eStream);
        }
      }
      disableAndReportErrorOnStreams(errorStreams);
      endTransaction(start);
      
      // check if it is time to schedule an automatic sync
      if (!shouldForceSync()) {
        return;
      }
      isAutoSyncScheduled = true;
    }
    
    // sync buffered edit log entries to persistent store
    logSync();
  }

  /**
   * Wait if an automatic sync is scheduled
   * @throws InterruptedException
   */
  synchronized void waitIfAutoSyncScheduled() {
    try {
      while (isAutoSyncScheduled) {
        this.wait(1000);
      }
    } catch (InterruptedException e) {
    }
  }
  
  /**
   * Signal that an automatic sync scheduling is done if it is scheduled
   */
  synchronized void doneWithAutoSyncScheduling() {
    if (isAutoSyncScheduled) {
      isAutoSyncScheduled = false;
      notifyAll();
    }
  }
  
  /**
   * Check if should automatically sync buffered edits to 
   * persistent store
   * 
   * @return true if any of the edit stream says that it should sync
   */
  private boolean shouldForceSync() {
    for (EditLogOutputStream eStream : editStreams) {
      if (eStream.shouldForceSync()) {
        return true;
      }
    }
    return false;
  }
  
  private long beginTransaction() {
    assert Thread.holdsLock(this);
    // get a new transactionId
    txid++;

    //
    // record the transactionId when new data was written to the edits log
    //
    TransactionId id = myTransactionId.get();
    id.txid = txid;
    return now();
  }
  
  private void endTransaction(long start) {
    assert Thread.holdsLock(this);
    
    // update statistics
    long end = now();
    numTransactions++;
    totalTimeTransactions += (end-start);
    if (metrics != null) // Metrics is non-null only when used inside name node
      metrics.transactions.inc((end-start));
  }

  /**
   * Return the transaction ID of the last transaction written to the log.
   */
  synchronized long getLastWrittenTxId() {
    return txid;
  }
  
  /**
   * Set the transaction ID to use for the next transaction written.
   */
  synchronized void setNextTxId(long nextTxid) {
    assert synctxid <= txid;
    txid = nextTxid - 1;
  }
  
  /**
   * Blocks until all ongoing edits have been synced to disk.
   * This differs from logSync in that it waits for edits that have been
   * written by other threads, not just edits from the calling thread.
   *
   * NOTE: this should be done while holding the FSNamesystem lock, or
   * else more operations can start writing while this is in progress.
   */
  void logSyncAll() throws IOException {
    // Record the most recent transaction ID as our own id
    synchronized (this) {
      TransactionId id = myTransactionId.get();
      id.txid = txid;
    }
    // Then make sure we're synced up to this point
    logSync();
  }
  
  /**
   * Sync all modifications done by this thread.
   *
   * The internal concurrency design of this class is as follows:
   *   - Log items are written synchronized into an in-memory buffer,
   *     and each assigned a transaction ID.
   *   - When a thread (client) would like to sync all of its edits, logSync()
   *     uses a ThreadLocal transaction ID to determine what edit number must
   *     be synced to.
   *   - The isSyncRunning volatile boolean tracks whether a sync is currently
   *     under progress.
   *
   * The data is double-buffered within each edit log implementation so that
   * in-memory writing can occur in parallel with the on-disk writing.
   *
   * Each sync occurs in three steps:
   *   1. synchronized, it swaps the double buffer and sets the isSyncRunning
   *      flag.
   *   2. unsynchronized, it flushes the data to storage
   *   3. synchronized, it resets the flag and notifies anyone waiting on the
   *      sync.
   *
   * The lack of synchronization on step 2 allows other threads to continue
   * to write into the memory buffer while the sync is in progress.
   * Because this step is unsynchronized, actions that need to avoid
   * concurrency with sync() should be synchronized and also call
   * waitForSyncToFinish() before assuming they are running alone.
   */
  public void logSync() {
    ArrayList<EditLogOutputStream> errorStreams = null;
    long syncStart = 0;

    // Fetch the transactionId of this thread. 
    long mytxid = myTransactionId.get().txid;
<<<<<<< HEAD
    ArrayList<EditLogOutputStream> streams = new ArrayList<EditLogOutputStream>();
    boolean sync = false;
    try {
      synchronized (this) {
        try {
=======
    EditLogOutputStream streams[] = null;
    boolean sync = false;
    try {
      synchronized (this) {
        assert editStreams.size() > 0 : "no editlog streams";
>>>>>>> 95a1f919
        printStatistics(false);
  
        // if somebody is already syncing, then wait
        while (mytxid > synctxid && isSyncRunning) {
          try {
            wait(1000);
          } catch (InterruptedException ie) { 
          }
        }
  
        //
        // If this transaction was already flushed, then nothing to do
        //
        if (mytxid <= synctxid) {
          numTransactionsBatchedInSync++;
          if (metrics != null) // Metrics is non-null only when used inside name node
            metrics.transactionsBatchedInSync.inc();
          return;
<<<<<<< HEAD
        }
     
        // now, this thread will do the sync
        syncStart = txid;
        isSyncRunning = true;
        sync = true;
  
        // swap buffers
        assert editStreams.size() > 0 : "no editlog streams";
        for(EditLogOutputStream eStream : editStreams) {
          try {
            eStream.setReadyToFlush();
            streams.add(eStream);
          } catch (IOException ie) {
            LOG.error("Unable to get ready to flush.", ie);
            //
            // remember the streams that encountered an error.
            //
            if (errorStreams == null) {
              errorStreams = new ArrayList<EditLogOutputStream>(1);
            }
            errorStreams.add(eStream);
          }
        }
        } finally {
          // Prevent RuntimeException from blocking other log edit write 
          doneWithAutoSyncScheduling();
        }
      }
  
      // do the sync
      long start = now();
      for (EditLogOutputStream eStream : streams) {
        try {
          eStream.flush();
        } catch (IOException ie) {
          LOG.error("Unable to sync edit log.", ie);
=======
        }
     
        // now, this thread will do the sync
        syncStart = txid;
        isSyncRunning = true;
        sync = true;
  
        // swap buffers
        for(EditLogOutputStream eStream : editStreams) {
          eStream.setReadyToFlush();
        }
        streams = 
          editStreams.toArray(new EditLogOutputStream[editStreams.size()]);
      }
  
      // do the sync
      long start = FSNamesystem.now();
      for (int idx = 0; idx < streams.length; idx++) {
        EditLogOutputStream eStream = streams[idx];
        try {
          eStream.flush();
        } catch (IOException ie) {
>>>>>>> 95a1f919
          //
          // remember the streams that encountered an error.
          //
          if (errorStreams == null) {
            errorStreams = new ArrayList<EditLogOutputStream>(1);
          }
          errorStreams.add(eStream);
<<<<<<< HEAD
        }
      }
      long elapsed = now() - start;
      disableAndReportErrorOnStreams(errorStreams);
=======
          FSNamesystem.LOG.error("Unable to sync edit log. " +
                                 "Fatal Error.");
        }
      }
      long elapsed = FSNamesystem.now() - start;
      processIOError(errorStreams, true);
>>>>>>> 95a1f919
  
      if (metrics != null) // Metrics non-null only when used inside name node
        metrics.syncs.inc(elapsed);
    } finally {
<<<<<<< HEAD
      // Prevent RuntimeException from blocking other log edit sync 
      synchronized (this) {
        if (sync) {
          synctxid = syncStart;
=======
      synchronized (this) {
        synctxid = syncStart;
        if (sync) {
>>>>>>> 95a1f919
          isSyncRunning = false;
        }
        this.notifyAll();
     }
    }
  }

  //
  // print statistics every 1 minute.
  //
  private void printStatistics(boolean force) {
    long now = now();
    if (lastPrintTime + 60000 > now && !force) {
      return;
    }
    if (editStreams == null || editStreams.size()==0) {
      return;
    }
    lastPrintTime = now;
    StringBuilder buf = new StringBuilder();
    buf.append("Number of transactions: ");
    buf.append(numTransactions);
    buf.append(" Total time for transactions(ms): ");
    buf.append(totalTimeTransactions);
    buf.append("Number of transactions batched in Syncs: ");
    buf.append(numTransactionsBatchedInSync);
    buf.append(" Number of syncs: ");
    buf.append(editStreams.get(0).getNumSync());
    buf.append(" SyncTimes(ms): ");

    int numEditStreams = editStreams.size();
    for (int idx = 0; idx < numEditStreams; idx++) {
      EditLogOutputStream eStream = editStreams.get(idx);
      buf.append(eStream.getTotalSyncTime());
      buf.append(" ");
    }
    LOG.info(buf);
  }

  /** 
   * Add open lease record to edit log. 
   * Records the block locations of the last block.
   */
  public void logOpenFile(String path, INodeFileUnderConstruction newNode) {

    DeprecatedUTF8 nameReplicationPair[] = new DeprecatedUTF8[] { 
      new DeprecatedUTF8(path), 
      FSEditLog.toLogReplication(newNode.getReplication()),
      FSEditLog.toLogLong(newNode.getModificationTime()),
      FSEditLog.toLogLong(newNode.getAccessTime()),
      FSEditLog.toLogLong(newNode.getPreferredBlockSize())};
    logEdit(OP_ADD,
            new ArrayWritable(DeprecatedUTF8.class, nameReplicationPair), 
            new ArrayWritable(Block.class, newNode.getBlocks()),
            newNode.getPermissionStatus(),
            new DeprecatedUTF8(newNode.getClientName()),
            new DeprecatedUTF8(newNode.getClientMachine()));
  }

  /** 
   * Add close lease record to edit log.
   */
  public void logCloseFile(String path, INodeFile newNode) {
    DeprecatedUTF8 nameReplicationPair[] = new DeprecatedUTF8[] {
      new DeprecatedUTF8(path),
      FSEditLog.toLogReplication(newNode.getReplication()),
      FSEditLog.toLogLong(newNode.getModificationTime()),
      FSEditLog.toLogLong(newNode.getAccessTime()),
      FSEditLog.toLogLong(newNode.getPreferredBlockSize())};
    logEdit(OP_CLOSE,
            new ArrayWritable(DeprecatedUTF8.class, nameReplicationPair),
            new ArrayWritable(Block.class, newNode.getBlocks()),
            newNode.getPermissionStatus());
  }
  
  /** 
   * Add create directory record to edit log
   */
  public void logMkDir(String path, INode newNode) {
    DeprecatedUTF8 info[] = new DeprecatedUTF8[] {
      new DeprecatedUTF8(path),
      FSEditLog.toLogLong(newNode.getModificationTime()),
      FSEditLog.toLogLong(newNode.getAccessTime())
    };
    logEdit(OP_MKDIR,
      new ArrayWritable(DeprecatedUTF8.class, info),
      newNode.getPermissionStatus());
  }
  
  /** 
   * Add rename record to edit log
   * TODO: use String parameters until just before writing to disk
   */
  void logRename(String src, String dst, long timestamp) {
    DeprecatedUTF8 info[] = new DeprecatedUTF8[] { 
      new DeprecatedUTF8(src),
      new DeprecatedUTF8(dst),
      FSEditLog.toLogLong(timestamp)};
    logEdit(OP_RENAME_OLD, new ArrayWritable(DeprecatedUTF8.class, info));
  }
  
  /** 
   * Add rename record to edit log
   */
  void logRename(String src, String dst, long timestamp, Options.Rename... options) {
    DeprecatedUTF8 info[] = new DeprecatedUTF8[] { 
      new DeprecatedUTF8(src),
      new DeprecatedUTF8(dst),
      FSEditLog.toLogLong(timestamp)};
    logEdit(OP_RENAME,
      new ArrayWritable(DeprecatedUTF8.class, info),
      toBytesWritable(options));
  }
  
  /** 
   * Add set replication record to edit log
   */
  void logSetReplication(String src, short replication) {
    logEdit(OP_SET_REPLICATION, 
      new DeprecatedUTF8(src), 
      FSEditLog.toLogReplication(replication));
  }
  
  /** Add set namespace quota record to edit log
   * 
   * @param src the string representation of the path to a directory
   * @param quota the directory size limit
   */
  void logSetQuota(String src, long nsQuota, long dsQuota) {
    logEdit(OP_SET_QUOTA,
      new DeprecatedUTF8(src), 
      new LongWritable(nsQuota), new LongWritable(dsQuota));
  }

  /**  Add set permissions record to edit log */
  void logSetPermissions(String src, FsPermission permissions) {
    logEdit(OP_SET_PERMISSIONS, new DeprecatedUTF8(src), permissions);
  }

  /**  Add set owner record to edit log */
  void logSetOwner(String src, String username, String groupname) {
    DeprecatedUTF8 u = new DeprecatedUTF8(username == null? "": username);
    DeprecatedUTF8 g = new DeprecatedUTF8(groupname == null? "": groupname);
    logEdit(OP_SET_OWNER, new DeprecatedUTF8(src), u, g);
  }
  
  /**
   * concat(trg,src..) log
   */
  void logConcat(String trg, String [] srcs, long timestamp) {
    int size = 1 + srcs.length + 1; // trg, srcs, timestamp
    DeprecatedUTF8 info[] = new DeprecatedUTF8[size];
    int idx = 0;
    info[idx++] = new DeprecatedUTF8(trg);
    for(int i=0; i<srcs.length; i++) {
      info[idx++] = new DeprecatedUTF8(srcs[i]);
    }
    info[idx] = FSEditLog.toLogLong(timestamp);
    logEdit(OP_CONCAT_DELETE, new ArrayWritable(DeprecatedUTF8.class, info));
  }
  
  /** 
   * Add delete file record to edit log
   */
  void logDelete(String src, long timestamp) {
    DeprecatedUTF8 info[] = new DeprecatedUTF8[] { 
      new DeprecatedUTF8(src),
      FSEditLog.toLogLong(timestamp)};
    logEdit(OP_DELETE, new ArrayWritable(DeprecatedUTF8.class, info));
  }

  /** 
   * Add generation stamp record to edit log
   */
  void logGenerationStamp(long genstamp) {
    logEdit(OP_SET_GENSTAMP, new LongWritable(genstamp));
  }

  /** 
   * Add access time record to edit log
   */
  void logTimes(String src, long mtime, long atime) {
    DeprecatedUTF8 info[] = new DeprecatedUTF8[] { 
      new DeprecatedUTF8(src),
      FSEditLog.toLogLong(mtime),
      FSEditLog.toLogLong(atime)};
    logEdit(OP_TIMES, new ArrayWritable(DeprecatedUTF8.class, info));
  }

  /** 
   * Add a create symlink record.
   */
  void logSymlink(String path, String value, long mtime, 
                  long atime, INodeSymlink node) {
    DeprecatedUTF8 info[] = new DeprecatedUTF8[] { 
      new DeprecatedUTF8(path),
      new DeprecatedUTF8(value),
      FSEditLog.toLogLong(mtime),
      FSEditLog.toLogLong(atime)};
    logEdit(OP_SYMLINK, 
      new ArrayWritable(DeprecatedUTF8.class, info),
      node.getPermissionStatus());
  }
  
  /**
   * log delegation token to edit log
   * @param id DelegationTokenIdentifier
   * @param expiryTime of the token
   * @return
   */
  void logGetDelegationToken(DelegationTokenIdentifier id,
      long expiryTime) {
    logEdit(OP_GET_DELEGATION_TOKEN, id, FSEditLog.toLogLong(expiryTime));
  }
  
  void logRenewDelegationToken(DelegationTokenIdentifier id,
      long expiryTime) {
    logEdit(OP_RENEW_DELEGATION_TOKEN, id, FSEditLog.toLogLong(expiryTime));
  }
  
  void logCancelDelegationToken(DelegationTokenIdentifier id) {
    logEdit(OP_CANCEL_DELEGATION_TOKEN, id);
  }
  
  void logUpdateMasterKey(DelegationKey key) {
    logEdit(OP_UPDATE_MASTER_KEY, key);
  }
  
  static private DeprecatedUTF8 toLogReplication(short replication) {
    return new DeprecatedUTF8(Short.toString(replication));
  }
  
  static private DeprecatedUTF8 toLogLong(long timestamp) {
    return new DeprecatedUTF8(Long.toString(timestamp));
  }

  /**
   * Return the size of the current EditLog
   */
  synchronized long getEditLogSize() throws IOException {
    assert getNumEditsDirs() <= getNumEditStreams() : 
        "Number of edits directories should not exceed the number of streams.";
    long size = 0;
    ArrayList<EditLogOutputStream> al = null;
    for (int idx = 0; idx < getNumEditStreams(); idx++) {
      EditLogOutputStream es = editStreams.get(idx);
      try {
        long curSize = es.length();
        assert (size == 0 || size == curSize || curSize ==0) :
          "Wrong streams size";
        size = Math.max(size, curSize);
      } catch (IOException e) {
        LOG.error("getEditLogSize: editstream.length failed. removing editlog (" +
            idx + ") " + es.getName());
        if(al==null) al = new ArrayList<EditLogOutputStream>(1);
        al.add(es);
      }
    }
    if(al!=null) disableAndReportErrorOnStreams(al);
    return size;
  }
  
<<<<<<< HEAD
  /**
   * Return a manifest of what finalized edit logs are available
   */
  public RemoteEditLogManifest getEditLogManifest(long sinceTxId)
      throws IOException {
    FSImageTransactionalStorageInspector inspector =
        new FSImageTransactionalStorageInspector();

    for (StorageDirectory sd : storage.dirIterable(NameNodeDirType.EDITS)) {
      inspector.inspectDirectory(sd);
    }
    
    return inspector.getEditLogManifest(sinceTxId);
  }
  
=======
>>>>>>> 95a1f919
  /**
   * Closes the current edit log and opens edits.new. 
   * @return the transaction id that will be used as the first transaction
   *         in the new log
   */
  synchronized void rollEditLog() throws IOException {
    waitForSyncToFinish();
    Iterator<StorageDirectory> it = storage.dirIterator(NameNodeDirType.EDITS);
    if(!it.hasNext()) 
      return;
    //
    // If edits.new already exists in some directory, verify it
    // exists in all directories.
    //
    boolean alreadyExists = existsNew(it.next());
    while(it.hasNext()) {
      StorageDirectory sd = it.next();
      if(alreadyExists != existsNew(sd))
        throw new IOException(getEditNewFile(sd) 
              + "should " + (alreadyExists ? "" : "not ") + "exist.");
    }
    if(alreadyExists)
      return; // nothing to do, edits.new exists!

    // check if any of failed storage is now available and put it back
    storage.attemptRestoreRemovedStorage();

    divertFileStreams(
        Storage.STORAGE_DIR_CURRENT + "/" + NameNodeFile.EDITS_NEW.getName());
  }

  /**
   * Divert file streams from file edits to file edits.new.<p>
   * Close file streams, which are currently writing into edits files.
   * Create new streams based on file getRoot()/dest.
   * @param dest new stream path relative to the storage directory root.
   * @throws IOException
   */
  synchronized void divertFileStreams(String dest) throws IOException {
    waitForSyncToFinish();

    assert getNumEditStreams() >= getNumEditsDirs() :
      "Inconsistent number of streams";
    ArrayList<EditLogOutputStream> errorStreams = null;
    EditStreamIterator itE = 
      (EditStreamIterator)getOutputStreamIterator(JournalType.FILE);
    Iterator<StorageDirectory> itD = 
      storage.dirIterator(NameNodeDirType.EDITS);
    while(itE.hasNext() && itD.hasNext()) {
      EditLogOutputStream eStream = itE.next();
      StorageDirectory sd = itD.next();
      if(!eStream.getName().startsWith(sd.getRoot().getPath()))
        throw new IOException("Inconsistent order of edit streams: " + eStream);
      try {
        // close old stream
        closeStream(eStream);
        // create new stream
        eStream = new EditLogFileOutputStream(new File(sd.getRoot(), dest),
            sizeOutputFlushBuffer);
        eStream.create();
        // replace by the new stream
        itE.replace(eStream);
      } catch (IOException e) {
        LOG.warn("Error in editStream " + eStream.getName(), e);
        if(errorStreams == null)
          errorStreams = new ArrayList<EditLogOutputStream>(1);
        errorStreams.add(eStream);
      }
    }
    disableAndReportErrorOnStreams(errorStreams);
  }

  /**
   * Removes the old edit log and renames edits.new to edits.
   * Reopens the edits file.
   */
  synchronized void purgeEditLog() throws IOException {
    waitForSyncToFinish();
    revertFileStreams(
        Storage.STORAGE_DIR_CURRENT + "/" + NameNodeFile.EDITS_NEW.getName());
  }


  /**
   * The actual sync activity happens while not synchronized on this object.
   * Thus, synchronized activities that require that they are not concurrent
   * with file operations should wait for any running sync to finish.
   */
  synchronized void waitForSyncToFinish() {
    while (isSyncRunning) {
      try {
        wait(1000);
      } catch (InterruptedException ie) {}
    }
  }

  /**
   * Revert file streams from file edits.new back to file edits.<p>
   * Close file streams, which are currently writing into getRoot()/source.
   * Rename getRoot()/source to edits.
   * Reopen streams so that they start writing into edits files.
   * @param dest new stream path relative to the storage directory root.
   * @throws IOException
   */
  synchronized void revertFileStreams(String source) throws IOException {
    waitForSyncToFinish();

    assert getNumEditStreams() >= getNumEditsDirs() :
      "Inconsistent number of streams";
    ArrayList<EditLogOutputStream> errorStreams = null;
    EditStreamIterator itE = 
      (EditStreamIterator)getOutputStreamIterator(JournalType.FILE);
    Iterator<StorageDirectory> itD = 
      storage.dirIterator(NameNodeDirType.EDITS);
    while(itE.hasNext() && itD.hasNext()) {
      EditLogOutputStream eStream = itE.next();
      StorageDirectory sd = itD.next();
      if(!eStream.getName().startsWith(sd.getRoot().getPath()))
        throw new IOException("Inconsistent order of edit streams: " + eStream +
                              " does not start with " + sd.getRoot().getPath());
      try {
        // close old stream
        closeStream(eStream);
        // rename edits.new to edits
        File editFile = getEditFile(sd);
        File prevEditFile = new File(sd.getRoot(), source);
        if(prevEditFile.exists()) {
          if(!prevEditFile.renameTo(editFile)) {
            //
            // renameTo() fails on Windows if the destination
            // file exists.
            //
            if(!editFile.delete() || !prevEditFile.renameTo(editFile)) {
              throw new IOException("Rename failed for " + sd.getRoot());
            }
          }
        }
        // open new stream
        eStream = new EditLogFileOutputStream(editFile, sizeOutputFlushBuffer);
        // replace by the new stream
        itE.replace(eStream);
      } catch (IOException e) {
        LOG.warn("Error in editStream " + eStream.getName(), e);
        if(errorStreams == null)
          errorStreams = new ArrayList<EditLogOutputStream>(1);
        errorStreams.add(eStream);
      }
    }
    disableAndReportErrorOnStreams(errorStreams);
  }

  /**
   * Return the name of the edit file
   */
  synchronized File getFsEditName() {
    StorageDirectory sd = null;   
    for (Iterator<StorageDirectory> it = 
      storage.dirIterator(NameNodeDirType.EDITS); it.hasNext();) {
      sd = it.next();   
      if(sd.getRoot().canRead())
        return getEditFile(sd);
    }
    return null;
  }

  /**
   * Returns the timestamp of the edit log
   */
  synchronized long getFsEditTime() {
    Iterator<StorageDirectory> it = storage.dirIterator(NameNodeDirType.EDITS);
    if(it.hasNext())
      return getEditFile(it.next()).lastModified();
    return 0;
  }

  /**
   * Return the txid of the last synced transaction.
   * For test use only
   */
  synchronized long getSyncTxId() {
    return synctxid;
  }


  // sets the initial capacity of the flush buffer.
  public void setBufferCapacity(int size) {
    sizeOutputFlushBuffer = size;
  }

<<<<<<< HEAD
=======
  static private BlockInfo[] readBlocks(
      DataInputStream in,
      int logVersion,
      boolean isFileUnderConstruction,
      short replication) throws IOException {
    int numBlocks = in.readInt();
    BlockInfo[] blocks = new BlockInfo[numBlocks];
    Block blk = new Block();
    BlockTwo oldblk = new BlockTwo();
    for (int i = 0; i < numBlocks; i++) {
      if (logVersion <= -14) {
        blk.readFields(in);
      } else {
        oldblk.readFields(in);
        blk.set(oldblk.blkid, oldblk.len, Block.GRANDFATHER_GENERATION_STAMP);
      }
      if(isFileUnderConstruction && i == numBlocks-1)
        blocks[i] = new BlockInfoUnderConstruction(blk, replication);
      else
        blocks[i] = new BlockInfo(blk, replication);
    }
    return blocks;
  }
>>>>>>> 95a1f919

  boolean isEmpty() throws IOException {
    return getEditLogSize() <= 0;
  }

  /**
   * Create (or find if already exists) an edit output stream, which
   * streams journal records (edits) to the specified backup node.<br>
   * Send a record, prescribing to start journal spool.<br>
   * This should be sent via regular stream of journal records so that
   * the backup node new exactly after which record it should start spooling.
   * 
   * @param bnReg the backup node registration information.
   * @param nnReg this (active) name-node registration.
   * @throws IOException
   */
  synchronized void logJSpoolStart(NamenodeRegistration bnReg, // backup node
                      NamenodeRegistration nnReg) // active name-node
  throws IOException {
    if(bnReg.isRole(NamenodeRole.CHECKPOINT))
      return; // checkpoint node does not stream edits
    if(editStreams == null)
      editStreams = new ArrayList<EditLogOutputStream>();
    EditLogOutputStream boStream = null;
    for(EditLogOutputStream eStream : editStreams) {
      if(eStream.getName().equals(bnReg.getAddress())) {
        boStream = eStream; // already there
        break;
      }
    }
    if(boStream == null) {
      boStream = new EditLogBackupOutputStream(bnReg, nnReg);
      editStreams.add(boStream);
    }
    logEdit(OP_JSPOOL_START, (Writable[])null);
  }

  /**
   * Write an operation to the edit log. Do not sync to persistent
   * store yet.
   */
  synchronized void logEdit(int length, byte[] data) {
    if(getNumEditStreams() == 0)
      throw new java.lang.IllegalStateException(NO_JOURNAL_STREAMS_WARNING);
    ArrayList<EditLogOutputStream> errorStreams = null;
    long start = beginTransaction();
    for(EditLogOutputStream eStream : editStreams) {
      try {
        eStream.write(data, 0, length);
      } catch (IOException ie) {
        LOG.warn("Error in editStream " + eStream.getName(), ie);
        if(errorStreams == null)
          errorStreams = new ArrayList<EditLogOutputStream>(1);
        errorStreams.add(eStream);
      }
    }
    disableAndReportErrorOnStreams(errorStreams);
    endTransaction(start);
  }

  /**
   * Iterates output streams based of the same type.
   * Type null will iterate over all streams.
   */
  private class EditStreamIterator implements Iterator<EditLogOutputStream> {
    JournalType type;
    int prevIndex; // for remove()
    int nextIndex; // for next()

    EditStreamIterator(JournalType streamType) {
      this.type = streamType;
      this.nextIndex = 0;
      this.prevIndex = 0;
    }

    public boolean hasNext() {
      synchronized(FSEditLog.this) {
        if(editStreams == null || 
           editStreams.isEmpty() || nextIndex >= editStreams.size())
          return false;
        while(nextIndex < editStreams.size()
              && !editStreams.get(nextIndex).getType().isOfType(type))
          nextIndex++;
        return nextIndex < editStreams.size();
      }
    }

    public EditLogOutputStream next() {
      EditLogOutputStream stream = null;
      synchronized(FSEditLog.this) {
        stream = editStreams.get(nextIndex);
        prevIndex = nextIndex;
        nextIndex++;
        while(nextIndex < editStreams.size()
            && !editStreams.get(nextIndex).getType().isOfType(type))
        nextIndex++;
      }
      return stream;
    }

    public void remove() {
      nextIndex = prevIndex; // restore previous state
      removeStream(prevIndex); // remove last returned element
      hasNext(); // reset nextIndex to correct place
    }

    void replace(EditLogOutputStream newStream) {
      synchronized (FSEditLog.this) {
        assert 0 <= prevIndex && prevIndex < editStreams.size() :
                                                          "Index out of bound.";
        editStreams.set(prevIndex, newStream);
      }
    }
  }

  /**
   * Get stream iterator for the specified type.
   */
  public Iterator<EditLogOutputStream>
  getOutputStreamIterator(JournalType streamType) {
    return new EditStreamIterator(streamType);
  }

  private void closeStream(EditLogOutputStream eStream) throws IOException {
    eStream.setReadyToFlush();
    eStream.flush();
    eStream.close();
  }

  void incrementCheckpointTime() {
    storage.incrementCheckpointTime();
    Writable[] args = {new LongWritable(storage.getCheckpointTime())};
    logEdit(OP_CHECKPOINT_TIME, args);
  }

  synchronized void releaseBackupStream(NamenodeRegistration registration) {
    Iterator<EditLogOutputStream> it =
                                  getOutputStreamIterator(JournalType.BACKUP);
    ArrayList<EditLogOutputStream> errorStreams = null;
    NamenodeRegistration backupNode = null;
    while(it.hasNext()) {
      EditLogBackupOutputStream eStream = (EditLogBackupOutputStream)it.next();
      backupNode = eStream.getRegistration();
      if(backupNode.getAddress().equals(registration.getAddress()) &&
            backupNode.isRole(registration.getRole())) {
        errorStreams = new ArrayList<EditLogOutputStream>(1);
        errorStreams.add(eStream);
        break;
      }
    }
    assert backupNode == null || backupNode.isRole(NamenodeRole.BACKUP) :
      "Not a backup node corresponds to a backup stream";
    disableAndReportErrorOnStreams(errorStreams);
  }

  synchronized boolean checkBackupRegistration(
      NamenodeRegistration registration) {
    Iterator<EditLogOutputStream> it =
                                  getOutputStreamIterator(JournalType.BACKUP);
    boolean regAllowed = !it.hasNext();
    NamenodeRegistration backupNode = null;
    ArrayList<EditLogOutputStream> errorStreams = null;
    while(it.hasNext()) {
      EditLogBackupOutputStream eStream = (EditLogBackupOutputStream)it.next();
      backupNode = eStream.getRegistration();
      if(backupNode.getAddress().equals(registration.getAddress()) &&
          backupNode.isRole(registration.getRole())) {
        regAllowed = true; // same node re-registers
        break;
      }
      if(!eStream.isAlive()) {
        if(errorStreams == null)
          errorStreams = new ArrayList<EditLogOutputStream>(1);
        errorStreams.add(eStream);
        regAllowed = true; // previous backup node failed
      }
    }
    assert backupNode == null || backupNode.isRole(NamenodeRole.BACKUP) :
      "Not a backup node corresponds to a backup stream";
    disableAndReportErrorOnStreams(errorStreams);
    return regAllowed;
  }
  
  static BytesWritable toBytesWritable(Options.Rename... options) {
    byte[] bytes = new byte[options.length];
    for (int i = 0; i < options.length; i++) {
      bytes[i] = options[i].value();
    }
    return new BytesWritable(bytes);
  }

  /**
   * Get the StorageDirectory for a stream
   * @param es Stream whose StorageDirectory we wish to know
   * @return the matching StorageDirectory
   */
  StorageDirectory getStorageDirectoryForStream(EditLogOutputStream es) {
    String parentStorageDir = ((EditLogFileOutputStream)es).getFile().getParentFile().getParentFile().getAbsolutePath();

    for (Iterator<StorageDirectory> it = storage.dirIterator(); it.hasNext();) {
      StorageDirectory sd = it.next();
      FSNamesystem.LOG.info("comparing: " + parentStorageDir 
                            + " and " + sd.getRoot().getAbsolutePath()); 
      if (parentStorageDir.equals(sd.getRoot().getAbsolutePath()))
        return sd;
    }
    return null;
  }

  private synchronized void disableStream(EditLogOutputStream stream) {
    try { stream.close(); } catch (IOException e) {
      // nothing to do.
      LOG.warn("Failed to close eStream " + stream.getName()
               + " before removing it (might be ok)");
    }
    editStreams.remove(stream);

    if (editStreams.size() <= 0) {
      String msg = "Fatal Error: All storage directories are inaccessible.";
      LOG.fatal(msg, new IOException(msg));
      Runtime.getRuntime().exit(-1);
    }
  }

  /**
   * Error Handling on a storageDirectory
   *
   */
  // NNStorageListener Interface
  @Override // NNStorageListener
  public synchronized void errorOccurred(StorageDirectory sd)
      throws IOException {
    ArrayList<EditLogOutputStream> errorStreams
      = new ArrayList<EditLogOutputStream>();

    for (EditLogOutputStream eStream : editStreams) {
      LOG.error("Unable to log edits to " + eStream.getName()
                + "; removing it");

      StorageDirectory streamStorageDir = getStorageDirectoryForStream(eStream);
      if (sd == streamStorageDir) {
        errorStreams.add(eStream);
      }
    }

    for (EditLogOutputStream eStream : errorStreams) {
      disableStream(eStream);
    }
  }

  @Override // NNStorageListener
  public synchronized void formatOccurred(StorageDirectory sd)
      throws IOException {
    if (sd.getStorageDirType().isOfType(NameNodeDirType.EDITS)) {
      createEditLogFile(NNStorage.getStorageFile(sd, NameNodeFile.EDITS));
    }
  };

  @Override // NNStorageListener
  public synchronized void directoryAvailable(StorageDirectory sd)
      throws IOException {
    if (sd.getStorageDirType().isOfType(NameNodeDirType.EDITS)) {
      File eFile = getEditFile(sd);
      addNewEditLogStream(eFile);
    }
  }
}<|MERGE_RESOLUTION|>--- conflicted
+++ resolved
@@ -22,6 +22,7 @@
 import java.util.ArrayList;
 import java.util.Iterator;
 import java.util.List;
+import java.util.zip.Checksum;
 
 import org.apache.commons.logging.Log;
 import org.apache.commons.logging.LogFactory;
@@ -48,6 +49,7 @@
 import org.apache.hadoop.io.LongWritable;
 import org.apache.hadoop.io.Writable;
 import org.apache.hadoop.security.token.delegation.DelegationKey;
+import org.apache.hadoop.util.PureJavaCrc32;
 
 import static org.apache.hadoop.hdfs.server.namenode.FSEditLogOpCodes.*;
 
@@ -90,6 +92,18 @@
   private NameNodeMetrics metrics;
 
   private NNStorage storage;
+
+  private static ThreadLocal<Checksum> localChecksum =
+    new ThreadLocal<Checksum>() {
+    protected Checksum initialValue() {
+      return new PureJavaCrc32();
+    }
+  };
+
+  /** Get a thread local checksum */
+  public static Checksum getChecksum() {
+    return localChecksum.get();
+  }
 
   private static class TransactionId {
     public long txid;
@@ -279,7 +293,6 @@
    * @return the matching stream
    */
   synchronized EditLogOutputStream getEditsStream(StorageDirectory sd) {
-<<<<<<< HEAD
     for (EditLogOutputStream es : editStreams) {
       File parentStorageDir = ((EditLogFileOutputStream)es).getFile()
         .getParentFile().getParentFile();
@@ -287,15 +300,6 @@
         return es;
     }
     return null;
-=======
-	for (EditLogOutputStream es : editStreams) {
-	  File parentStorageDir = ((EditLogFileOutputStream)es).getFile()
-	  .getParentFile().getParentFile();
-	  if (parentStorageDir.getName().equals(sd.getRoot().getName()))
-		return es;
-	}
-	return null;
->>>>>>> 95a1f919
   }
 
   /**
@@ -324,198 +328,6 @@
       if (opCode.getOpCode() < FSEditLogOpCodes.OP_JSPOOL_START.getOpCode()) {
         start = beginTransaction();
       }
-<<<<<<< HEAD
-=======
-      assert logVersion <= Storage.LAST_UPGRADABLE_LAYOUT_VERSION :
-                            "Unsupported version " + logVersion;
-      numEdits = loadEditRecords(logVersion, in, false);
-    } finally {
-      if(closeOnExit)
-        in.close();
-    }
-    if (logVersion != FSConstants.LAYOUT_VERSION) // other version
-      numEdits++; // save this image asap
-    return numEdits;
-  }
-
-  int loadEditRecords(int logVersion, DataInputStream in,
-                             boolean closeOnExit) throws IOException {
-    FSNamesystem fsNamesys = fsimage.getFSNamesystem();
-    FSDirectory fsDir = fsNamesys.dir;
-    int numEdits = 0;
-    String clientName = null;
-    String clientMachine = null;
-    String path = null;
-    int numOpAdd = 0, numOpClose = 0, numOpDelete = 0,
-        numOpRename = 0, numOpSetRepl = 0, numOpMkDir = 0,
-        numOpSetPerm = 0, numOpSetOwner = 0, numOpSetGenStamp = 0,
-        numOpTimes = 0, numOpOther = 0;
-    try {
-      while (true) {
-        long timestamp = 0;
-        long mtime = 0;
-        long atime = 0;
-        long blockSize = 0;
-        byte opcode = -1;
-        try {
-          in.mark(1);
-          opcode = in.readByte();
-          if (opcode == OP_INVALID) {
-            in.reset(); // reset back to end of file if somebody reads it again
-            break; // no more transactions
-          }
-        } catch (EOFException e) {
-          break; // no more transactions
-        }
-        numEdits++;
-        switch (opcode) {
-        case OP_ADD:
-        case OP_CLOSE: {
-          // versions > 0 support per file replication
-          // get name and replication
-          int length = in.readInt();
-          if (-7 == logVersion && length != 3||
-              -17 < logVersion && logVersion < -7 && length != 4 ||
-              logVersion <= -17 && length != 5) {
-              throw new IOException("Incorrect data format."  +
-                                    " logVersion is " + logVersion +
-                                    " but writables.length is " +
-                                    length + ". ");
-          }
-          path = FSImage.readString(in);
-          short replication = adjustReplication(readShort(in));
-          mtime = readLong(in);
-          if (logVersion <= -17) {
-            atime = readLong(in);
-          }
-          if (logVersion < -7) {
-            blockSize = readLong(in);
-          }
-          // get blocks
-          boolean isFileUnderConstruction = (opcode == OP_ADD);
-          BlockInfo blocks[] = 
-            readBlocks(in, logVersion, isFileUnderConstruction, replication);
-
-          // Older versions of HDFS does not store the block size in inode.
-          // If the file has more than one block, use the size of the
-          // first block as the blocksize. Otherwise use the default
-          // block size.
-          if (-8 <= logVersion && blockSize == 0) {
-            if (blocks.length > 1) {
-              blockSize = blocks[0].getNumBytes();
-            } else {
-              long first = ((blocks.length == 1)? blocks[0].getNumBytes(): 0);
-              blockSize = Math.max(fsNamesys.getDefaultBlockSize(), first);
-            }
-          }
-           
-          PermissionStatus permissions = fsNamesys.getUpgradePermission();
-          if (logVersion <= -11) {
-            permissions = PermissionStatus.read(in);
-          }
-
-          // clientname, clientMachine and block locations of last block.
-          if (opcode == OP_ADD && logVersion <= -12) {
-            clientName = FSImage.readString(in);
-            clientMachine = FSImage.readString(in);
-            if (-13 <= logVersion) {
-              readDatanodeDescriptorArray(in);
-            }
-          } else {
-            clientName = "";
-            clientMachine = "";
-          }
-
-          // The open lease transaction re-creates a file if necessary.
-          // Delete the file if it already exists.
-          if (FSNamesystem.LOG.isDebugEnabled()) {
-            FSNamesystem.LOG.debug(opcode + ": " + path + 
-                                   " numblocks : " + blocks.length +
-                                   " clientHolder " +  clientName +
-                                   " clientMachine " + clientMachine);
-          }
-
-          fsDir.unprotectedDelete(path, mtime);
-
-          // add to the file tree
-          INodeFile node = (INodeFile)fsDir.unprotectedAddFile(
-                                                    path, permissions,
-                                                    blocks, replication, 
-                                                    mtime, atime, blockSize);
-          if (isFileUnderConstruction) {
-            numOpAdd++;
-            //
-            // Replace current node with a INodeUnderConstruction.
-            // Recreate in-memory lease record.
-            //
-            INodeFileUnderConstruction cons = new INodeFileUnderConstruction(
-                                      node.getLocalNameBytes(),
-                                      node.getReplication(), 
-                                      node.getModificationTime(),
-                                      node.getPreferredBlockSize(),
-                                      node.getBlocks(),
-                                      node.getPermissionStatus(),
-                                      clientName, 
-                                      clientMachine, 
-                                      null);
-            fsDir.replaceNode(path, node, cons);
-            fsNamesys.leaseManager.addLease(cons.getClientName(), path);
-          }
-          break;
-        } 
-        case OP_SET_REPLICATION: {
-          numOpSetRepl++;
-          path = FSImage.readString(in);
-          short replication = adjustReplication(readShort(in));
-          fsDir.unprotectedSetReplication(path, replication, null);
-          break;
-        } 
-        case OP_RENAME: {
-          numOpRename++;
-          int length = in.readInt();
-          if (length != 3) {
-            throw new IOException("Incorrect data format. " 
-                                  + "Mkdir operation.");
-          }
-          String s = FSImage.readString(in);
-          String d = FSImage.readString(in);
-          timestamp = readLong(in);
-          FileStatus dinfo = fsDir.getFileInfo(d);
-          fsDir.unprotectedRenameTo(s, d, timestamp);
-          fsNamesys.changeLease(s, d, dinfo);
-          break;
-        }
-        case OP_DELETE: {
-          numOpDelete++;
-          int length = in.readInt();
-          if (length != 2) {
-            throw new IOException("Incorrect data format. " 
-                                  + "delete operation.");
-          }
-          path = FSImage.readString(in);
-          timestamp = readLong(in);
-          fsDir.unprotectedDelete(path, timestamp);
-          break;
-        }
-        case OP_MKDIR: {
-          numOpMkDir++;
-          PermissionStatus permissions = fsNamesys.getUpgradePermission();
-          int length = in.readInt();
-          if (-17 < logVersion && length != 2 ||
-              logVersion <= -17 && length != 3) {
-            throw new IOException("Incorrect data format. " 
-                                  + "Mkdir operation.");
-          }
-          path = FSImage.readString(in);
-          timestamp = readLong(in);
-
-          // The disk format stores atimes for directories as well.
-          // However, currently this is not being updated/used because of
-          // performance reasons.
-          if (logVersion <= -17) {
-            atime = readLong(in);
-          }
->>>>>>> 95a1f919
 
       for(EditLogOutputStream eStream : editStreams) {
         if(!eStream.isOperationSupported(opCode.getOpCode()))
@@ -672,19 +484,11 @@
 
     // Fetch the transactionId of this thread. 
     long mytxid = myTransactionId.get().txid;
-<<<<<<< HEAD
     ArrayList<EditLogOutputStream> streams = new ArrayList<EditLogOutputStream>();
     boolean sync = false;
     try {
       synchronized (this) {
         try {
-=======
-    EditLogOutputStream streams[] = null;
-    boolean sync = false;
-    try {
-      synchronized (this) {
-        assert editStreams.size() > 0 : "no editlog streams";
->>>>>>> 95a1f919
         printStatistics(false);
   
         // if somebody is already syncing, then wait
@@ -703,7 +507,6 @@
           if (metrics != null) // Metrics is non-null only when used inside name node
             metrics.transactionsBatchedInSync.inc();
           return;
-<<<<<<< HEAD
         }
      
         // now, this thread will do the sync
@@ -741,30 +544,6 @@
           eStream.flush();
         } catch (IOException ie) {
           LOG.error("Unable to sync edit log.", ie);
-=======
-        }
-     
-        // now, this thread will do the sync
-        syncStart = txid;
-        isSyncRunning = true;
-        sync = true;
-  
-        // swap buffers
-        for(EditLogOutputStream eStream : editStreams) {
-          eStream.setReadyToFlush();
-        }
-        streams = 
-          editStreams.toArray(new EditLogOutputStream[editStreams.size()]);
-      }
-  
-      // do the sync
-      long start = FSNamesystem.now();
-      for (int idx = 0; idx < streams.length; idx++) {
-        EditLogOutputStream eStream = streams[idx];
-        try {
-          eStream.flush();
-        } catch (IOException ie) {
->>>>>>> 95a1f919
           //
           // remember the streams that encountered an error.
           //
@@ -772,33 +551,18 @@
             errorStreams = new ArrayList<EditLogOutputStream>(1);
           }
           errorStreams.add(eStream);
-<<<<<<< HEAD
         }
       }
       long elapsed = now() - start;
       disableAndReportErrorOnStreams(errorStreams);
-=======
-          FSNamesystem.LOG.error("Unable to sync edit log. " +
-                                 "Fatal Error.");
-        }
-      }
-      long elapsed = FSNamesystem.now() - start;
-      processIOError(errorStreams, true);
->>>>>>> 95a1f919
   
       if (metrics != null) // Metrics non-null only when used inside name node
         metrics.syncs.inc(elapsed);
     } finally {
-<<<<<<< HEAD
       // Prevent RuntimeException from blocking other log edit sync 
       synchronized (this) {
         if (sync) {
           synctxid = syncStart;
-=======
-      synchronized (this) {
-        synctxid = syncStart;
-        if (sync) {
->>>>>>> 95a1f919
           isSyncRunning = false;
         }
         this.notifyAll();
@@ -1061,7 +825,6 @@
     return size;
   }
   
-<<<<<<< HEAD
   /**
    * Return a manifest of what finalized edit logs are available
    */
@@ -1077,8 +840,6 @@
     return inspector.getEditLogManifest(sinceTxId);
   }
   
-=======
->>>>>>> 95a1f919
   /**
    * Closes the current edit log and opens edits.new. 
    * @return the transaction id that will be used as the first transaction
@@ -1268,32 +1029,6 @@
     sizeOutputFlushBuffer = size;
   }
 
-<<<<<<< HEAD
-=======
-  static private BlockInfo[] readBlocks(
-      DataInputStream in,
-      int logVersion,
-      boolean isFileUnderConstruction,
-      short replication) throws IOException {
-    int numBlocks = in.readInt();
-    BlockInfo[] blocks = new BlockInfo[numBlocks];
-    Block blk = new Block();
-    BlockTwo oldblk = new BlockTwo();
-    for (int i = 0; i < numBlocks; i++) {
-      if (logVersion <= -14) {
-        blk.readFields(in);
-      } else {
-        oldblk.readFields(in);
-        blk.set(oldblk.blkid, oldblk.len, Block.GRANDFATHER_GENERATION_STAMP);
-      }
-      if(isFileUnderConstruction && i == numBlocks-1)
-        blocks[i] = new BlockInfoUnderConstruction(blk, replication);
-      else
-        blocks[i] = new BlockInfo(blk, replication);
-    }
-    return blocks;
-  }
->>>>>>> 95a1f919
 
   boolean isEmpty() throws IOException {
     return getEditLogSize() <= 0;
