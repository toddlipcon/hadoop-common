/**
 * Licensed to the Apache Software Foundation (ASF) under one
 * or more contributor license agreements.  See the NOTICE file
 * distributed with this work for additional information
 * regarding copyright ownership.  The ASF licenses this file
 * to you under the Apache License, Version 2.0 (the
 * "License"); you may not use this file except in compliance
 * with the License.  You may obtain a copy of the License at
 *
 *     http://www.apache.org/licenses/LICENSE-2.0
 *
 * Unless required by applicable law or agreed to in writing, software
 * distributed under the License is distributed on an "AS IS" BASIS,
 * WITHOUT WARRANTIES OR CONDITIONS OF ANY KIND, either express or implied.
 * See the License for the specific language governing permissions and
 * limitations under the License.
 */
package org.apache.hadoop.hdfs.server.namenode;

import static org.apache.hadoop.fs.BatchedRemoteIterator.BatchedListEntries;
import static org.apache.hadoop.hdfs.server.common.HdfsServerConstants.CRYPTO_XATTR_ENCRYPTION_ZONE;
import static org.apache.hadoop.hdfs.server.common.HdfsServerConstants.CRYPTO_XATTR_FILE_ENCRYPTION_INFO;
import static org.apache.hadoop.util.Time.now;

import java.io.Closeable;
import java.io.FileNotFoundException;
import java.io.IOException;
import java.util.ArrayList;
import java.util.Arrays;
import java.util.EnumSet;
import java.util.List;
import java.util.ListIterator;
import java.util.concurrent.locks.ReentrantReadWriteLock;

import com.google.protobuf.InvalidProtocolBufferException;
import org.apache.hadoop.HadoopIllegalArgumentException;
import org.apache.hadoop.classification.InterfaceAudience;
import org.apache.hadoop.conf.Configuration;
import org.apache.hadoop.fs.ContentSummary;
import org.apache.hadoop.fs.FileAlreadyExistsException;
import org.apache.hadoop.fs.FileEncryptionInfo;
import org.apache.hadoop.fs.Options;
import org.apache.hadoop.fs.Options.Rename;
import org.apache.hadoop.fs.ParentNotDirectoryException;
import org.apache.hadoop.fs.Path;
import org.apache.hadoop.fs.PathIsNotDirectoryException;
import org.apache.hadoop.fs.UnresolvedLinkException;
import org.apache.hadoop.fs.XAttr;
import org.apache.hadoop.fs.XAttrSetFlag;
import org.apache.hadoop.fs.permission.AclEntry;
import org.apache.hadoop.fs.permission.AclStatus;
import org.apache.hadoop.fs.permission.FsPermission;
import org.apache.hadoop.fs.permission.PermissionStatus;
import org.apache.hadoop.hdfs.BlockStoragePolicy;
import org.apache.hadoop.hdfs.DFSConfigKeys;
import org.apache.hadoop.hdfs.DFSUtil;
import org.apache.hadoop.hdfs.DistributedFileSystem;
import org.apache.hadoop.hdfs.XAttrHelper;
import org.apache.hadoop.hdfs.protocol.AclException;
import org.apache.hadoop.hdfs.protocol.Block;
import org.apache.hadoop.hdfs.protocol.ClientProtocol;
import org.apache.hadoop.hdfs.protocol.DirectoryListing;
import org.apache.hadoop.hdfs.protocol.EncryptionZoneWithId;
import org.apache.hadoop.hdfs.protocol.FSLimitException.MaxDirectoryItemsExceededException;
import org.apache.hadoop.hdfs.protocol.FSLimitException.PathComponentTooLongException;
import org.apache.hadoop.hdfs.protocol.FsAclPermission;
import org.apache.hadoop.hdfs.protocol.HdfsConstants;
import org.apache.hadoop.hdfs.protocol.HdfsFileStatus;
import org.apache.hadoop.hdfs.protocol.HdfsLocatedFileStatus;
import org.apache.hadoop.hdfs.protocol.LocatedBlock;
import org.apache.hadoop.hdfs.protocol.LocatedBlocks;
import org.apache.hadoop.hdfs.protocol.QuotaExceededException;
import org.apache.hadoop.hdfs.protocol.SnapshotAccessControlException;
import org.apache.hadoop.hdfs.protocol.SnapshotException;
import org.apache.hadoop.hdfs.protocol.proto.HdfsProtos;
import org.apache.hadoop.hdfs.protocolPB.PBHelper;
import org.apache.hadoop.hdfs.server.blockmanagement.BlockInfo;
import org.apache.hadoop.hdfs.server.blockmanagement.BlockInfoUnderConstruction;
import org.apache.hadoop.hdfs.server.blockmanagement.BlockManager;
import org.apache.hadoop.hdfs.server.blockmanagement.DatanodeStorageInfo;
import org.apache.hadoop.hdfs.server.common.HdfsServerConstants.BlockUCState;
import org.apache.hadoop.hdfs.server.namenode.INode.BlocksMapUpdateInfo;
import org.apache.hadoop.hdfs.server.namenode.INodeReference.WithCount;
import org.apache.hadoop.hdfs.server.namenode.snapshot.DirectorySnapshottableFeature;
import org.apache.hadoop.hdfs.server.namenode.snapshot.Snapshot;
import org.apache.hadoop.hdfs.server.namenode.snapshot.Snapshot.Root;
import org.apache.hadoop.hdfs.util.ByteArray;
import org.apache.hadoop.hdfs.util.ChunkedArrayList;
import org.apache.hadoop.hdfs.util.ReadOnlyList;

import com.google.common.annotations.VisibleForTesting;
import com.google.common.base.Preconditions;
import com.google.common.collect.Lists;

/**
 * Both FSDirectory and FSNamesystem manage the state of the namespace.
 * FSDirectory is a pure in-memory data structure, all of whose operations
 * happen entirely in memory. In contrast, FSNamesystem persists the operations
 * to the disk.
 * @see org.apache.hadoop.hdfs.server.namenode.FSNamesystem
 **/
@InterfaceAudience.Private
public class FSDirectory implements Closeable {
  private static INodeDirectory createRoot(FSNamesystem namesystem) {
    final INodeDirectory r = new INodeDirectory(
        INodeId.ROOT_INODE_ID,
        INodeDirectory.ROOT_NAME,
        namesystem.createFsOwnerPermissions(new FsPermission((short) 0755)),
        0L);
    r.addDirectoryWithQuotaFeature(
        DirectoryWithQuotaFeature.DEFAULT_NAMESPACE_QUOTA,
        DirectoryWithQuotaFeature.DEFAULT_DISKSPACE_QUOTA);
    r.addSnapshottableFeature();
    r.setSnapshotQuota(0);
    return r;
  }

  @VisibleForTesting
  static boolean CHECK_RESERVED_FILE_NAMES = true;
  public final static String DOT_RESERVED_STRING = ".reserved";
  public final static String DOT_RESERVED_PATH_PREFIX = Path.SEPARATOR
      + DOT_RESERVED_STRING;
  public final static byte[] DOT_RESERVED = 
      DFSUtil.string2Bytes(DOT_RESERVED_STRING);
  private final static String RAW_STRING = "raw";
  private final static byte[] RAW = DFSUtil.string2Bytes(RAW_STRING);
  public final static String DOT_INODES_STRING = ".inodes";
  public final static byte[] DOT_INODES = 
      DFSUtil.string2Bytes(DOT_INODES_STRING);
  private final XAttr KEYID_XATTR =
      XAttrHelper.buildXAttr(CRYPTO_XATTR_ENCRYPTION_ZONE, null);

  INodeDirectory rootDir;
  private final FSNamesystem namesystem;
  private volatile boolean skipQuotaCheck = false; //skip while consuming edits
  private final int maxComponentLength;
  private final int maxDirItems;
  private final int lsLimit;  // max list limit
  private final int contentCountLimit; // max content summary counts per run
  private final INodeMap inodeMap; // Synchronized by dirLock
  private long yieldCount = 0; // keep track of lock yield count.
  private final int inodeXAttrsLimit; //inode xattrs max limit

  // lock to protect the directory and BlockMap
  private final ReentrantReadWriteLock dirLock;

  // utility methods to acquire and release read lock and write lock
  void readLock() {
    this.dirLock.readLock().lock();
  }

  void readUnlock() {
    this.dirLock.readLock().unlock();
  }

  void writeLock() {
    this.dirLock.writeLock().lock();
  }

  void writeUnlock() {
    this.dirLock.writeLock().unlock();
  }

  boolean hasWriteLock() {
    return this.dirLock.isWriteLockedByCurrentThread();
  }

  boolean hasReadLock() {
    return this.dirLock.getReadHoldCount() > 0 || hasWriteLock();
  }

  public int getReadHoldCount() {
    return this.dirLock.getReadHoldCount();
  }

  public int getWriteHoldCount() {
    return this.dirLock.getWriteHoldCount();
  }

  @VisibleForTesting
  public final EncryptionZoneManager ezManager;

  /**
   * Caches frequently used file names used in {@link INode} to reuse 
   * byte[] objects and reduce heap usage.
   */
  private final NameCache<ByteArray> nameCache;

  FSDirectory(FSNamesystem ns, Configuration conf) {
    this.dirLock = new ReentrantReadWriteLock(true); // fair
    rootDir = createRoot(ns);
    inodeMap = INodeMap.newInstance(rootDir);
    int configuredLimit = conf.getInt(
        DFSConfigKeys.DFS_LIST_LIMIT, DFSConfigKeys.DFS_LIST_LIMIT_DEFAULT);
    this.lsLimit = configuredLimit>0 ?
        configuredLimit : DFSConfigKeys.DFS_LIST_LIMIT_DEFAULT;
    this.contentCountLimit = conf.getInt(
        DFSConfigKeys.DFS_CONTENT_SUMMARY_LIMIT_KEY,
        DFSConfigKeys.DFS_CONTENT_SUMMARY_LIMIT_DEFAULT);
    
    // filesystem limits
    this.maxComponentLength = conf.getInt(
        DFSConfigKeys.DFS_NAMENODE_MAX_COMPONENT_LENGTH_KEY,
        DFSConfigKeys.DFS_NAMENODE_MAX_COMPONENT_LENGTH_DEFAULT);
    this.maxDirItems = conf.getInt(
        DFSConfigKeys.DFS_NAMENODE_MAX_DIRECTORY_ITEMS_KEY,
        DFSConfigKeys.DFS_NAMENODE_MAX_DIRECTORY_ITEMS_DEFAULT);
    this.inodeXAttrsLimit = conf.getInt(
        DFSConfigKeys.DFS_NAMENODE_MAX_XATTRS_PER_INODE_KEY,
        DFSConfigKeys.DFS_NAMENODE_MAX_XATTRS_PER_INODE_DEFAULT);

    Preconditions.checkArgument(this.inodeXAttrsLimit >= 0,
        "Cannot set a negative limit on the number of xattrs per inode (%s).",
        DFSConfigKeys.DFS_NAMENODE_MAX_XATTRS_PER_INODE_KEY);
    // We need a maximum maximum because by default, PB limits message sizes
    // to 64MB. This means we can only store approximately 6.7 million entries
    // per directory, but let's use 6.4 million for some safety.
    final int MAX_DIR_ITEMS = 64 * 100 * 1000;
    Preconditions.checkArgument(
        maxDirItems > 0 && maxDirItems <= MAX_DIR_ITEMS, "Cannot set "
            + DFSConfigKeys.DFS_NAMENODE_MAX_DIRECTORY_ITEMS_KEY
            + " to a value less than 0 or greater than " + MAX_DIR_ITEMS);

    int threshold = conf.getInt(
        DFSConfigKeys.DFS_NAMENODE_NAME_CACHE_THRESHOLD_KEY,
        DFSConfigKeys.DFS_NAMENODE_NAME_CACHE_THRESHOLD_DEFAULT);
    NameNode.LOG.info("Caching file names occuring more than " + threshold
        + " times");
    nameCache = new NameCache<ByteArray>(threshold);
    namesystem = ns;

    ezManager = new EncryptionZoneManager(this, conf);
  }
    
  private FSNamesystem getFSNamesystem() {
    return namesystem;
  }

  private BlockManager getBlockManager() {
    return getFSNamesystem().getBlockManager();
  }

  /** @return the root directory inode. */
  public INodeDirectory getRoot() {
    return rootDir;
  }

  /**
   * Shutdown the filestore
   */
  @Override
  public void close() throws IOException {}

  void markNameCacheInitialized() {
    writeLock();
    try {
      nameCache.initialized();
    } finally {
      writeUnlock();
    }
  }

  /** Enable quota verification */
  void enableQuotaChecks() {
    skipQuotaCheck = false;
  }

  /** Disable quota verification */
  void disableQuotaChecks() {
    skipQuotaCheck = true;
  }

  private static INodeFile newINodeFile(long id, PermissionStatus permissions,
      long mtime, long atime, short replication, long preferredBlockSize) {
    return new INodeFile(id, null, permissions, mtime, atime,
        BlockInfo.EMPTY_ARRAY, replication, preferredBlockSize, (byte)0);
  }

  /**
   * Add the given filename to the fs.
   * @throws FileAlreadyExistsException
   * @throws QuotaExceededException
   * @throws UnresolvedLinkException
   * @throws SnapshotAccessControlException 
   */
  INodeFile addFile(String path, PermissionStatus permissions,
                    short replication, long preferredBlockSize,
                    String clientName, String clientMachine)
    throws FileAlreadyExistsException, QuotaExceededException,
      UnresolvedLinkException, SnapshotAccessControlException, AclException {

    long modTime = now();
    INodeFile newNode = newINodeFile(namesystem.allocateNewInodeId(),
        permissions, modTime, modTime, replication, preferredBlockSize);
    newNode.toUnderConstruction(clientName, clientMachine);

    boolean added = false;
    writeLock();
    try {
      added = addINode(path, newNode);
    } finally {
      writeUnlock();
    }
    if (!added) {
      NameNode.stateChangeLog.info("DIR* addFile: failed to add " + path);
      return null;
    }

    if(NameNode.stateChangeLog.isDebugEnabled()) {
      NameNode.stateChangeLog.debug("DIR* addFile: " + path + " is added");
    }
    return newNode;
  }

  INodeFile unprotectedAddFile( long id,
                            String path, 
                            PermissionStatus permissions,
                            List<AclEntry> aclEntries,
                            List<XAttr> xAttrs,
                            short replication,
                            long modificationTime,
                            long atime,
                            long preferredBlockSize,
                            boolean underConstruction,
                            String clientName,
                            String clientMachine) {
    final INodeFile newNode;
    assert hasWriteLock();
    if (underConstruction) {
      newNode = newINodeFile(id, permissions, modificationTime,
          modificationTime, replication, preferredBlockSize);
      newNode.toUnderConstruction(clientName, clientMachine);

    } else {
      newNode = newINodeFile(id, permissions, modificationTime, atime,
          replication, preferredBlockSize);
    }

    try {
      if (addINode(path, newNode)) {
        if (aclEntries != null) {
          AclStorage.updateINodeAcl(newNode, aclEntries,
            Snapshot.CURRENT_STATE_ID);
        }
        if (xAttrs != null) {
          XAttrStorage.updateINodeXAttrs(newNode, xAttrs,
              Snapshot.CURRENT_STATE_ID);
        }
        return newNode;
      }
    } catch (IOException e) {
      if(NameNode.stateChangeLog.isDebugEnabled()) {
        NameNode.stateChangeLog.debug(
            "DIR* FSDirectory.unprotectedAddFile: exception when add " + path
                + " to the file system", e);
      }
    }
    return null;
  }

  /**
   * Add a block to the file. Returns a reference to the added block.
   */
  BlockInfo addBlock(String path, INodesInPath inodesInPath, Block block,
      DatanodeStorageInfo[] targets) throws IOException {
    writeLock();
    try {
      final INodeFile fileINode = inodesInPath.getLastINode().asFile();
      Preconditions.checkState(fileINode.isUnderConstruction());

      // check quota limits and updated space consumed
      updateCount(inodesInPath, 0, fileINode.getBlockDiskspace(), true);

      // associate new last block for the file
      BlockInfoUnderConstruction blockInfo =
        new BlockInfoUnderConstruction(
            block,
            fileINode.getFileReplication(),
            BlockUCState.UNDER_CONSTRUCTION,
            targets);
      getBlockManager().addBlockCollection(blockInfo, fileINode);
      fileINode.addBlock(blockInfo);

      if(NameNode.stateChangeLog.isDebugEnabled()) {
        NameNode.stateChangeLog.debug("DIR* FSDirectory.addBlock: "
            + path + " with " + block
            + " block is added to the in-memory "
            + "file system");
      }
      return blockInfo;
    } finally {
      writeUnlock();
    }
  }

  /**
   * Remove a block from the file.
   * @return Whether the block exists in the corresponding file
   */
  boolean removeBlock(String path, INodeFile fileNode, Block block)
      throws IOException {
    Preconditions.checkArgument(fileNode.isUnderConstruction());
    writeLock();
    try {
      return unprotectedRemoveBlock(path, fileNode, block);
    } finally {
      writeUnlock();
    }
  }
  
  boolean unprotectedRemoveBlock(String path,
      INodeFile fileNode, Block block) throws IOException {
    // modify file-> block and blocksMap
    // fileNode should be under construction
    boolean removed = fileNode.removeLastBlock(block);
    if (!removed) {
      return false;
    }
    getBlockManager().removeBlockFromMap(block);

    if(NameNode.stateChangeLog.isDebugEnabled()) {
      NameNode.stateChangeLog.debug("DIR* FSDirectory.removeBlock: "
          +path+" with "+block
          +" block is removed from the file system");
    }

    // update space consumed
    final INodesInPath iip = getINodesInPath4Write(path, true);
    updateCount(iip, 0, -fileNode.getBlockDiskspace(), true);
    return true;
  }

  /**
   * @throws SnapshotAccessControlException 
   * @see #unprotectedRenameTo(String, String, long)
   * @deprecated Use {@link #renameTo(String, String, boolean, Rename...)}
   */
  @Deprecated
  boolean renameTo(String src, String dst, long mtime)
      throws QuotaExceededException, UnresolvedLinkException, 
      FileAlreadyExistsException, SnapshotAccessControlException, IOException {
    if (NameNode.stateChangeLog.isDebugEnabled()) {
      NameNode.stateChangeLog.debug("DIR* FSDirectory.renameTo: "
          +src+" to "+dst);
    }
    writeLock();
    try {
      if (!unprotectedRenameTo(src, dst, mtime))
        return false;
    } finally {
      writeUnlock();
    }
    return true;
  }

  /**
   * @see #unprotectedRenameTo(String, String, long, Options.Rename...)
   */
  void renameTo(String src, String dst, long mtime,
      Options.Rename... options)
      throws FileAlreadyExistsException, FileNotFoundException,
      ParentNotDirectoryException, QuotaExceededException,
      UnresolvedLinkException, IOException {
    if (NameNode.stateChangeLog.isDebugEnabled()) {
      NameNode.stateChangeLog.debug("DIR* FSDirectory.renameTo: " + src
          + " to " + dst);
    }
    writeLock();
    try {
      if (unprotectedRenameTo(src, dst, mtime, options)) {
        namesystem.incrDeletedFileCount(1);
      }
    } finally {
      writeUnlock();
    }
  }

  /**
   * Change a path name
   * 
   * @param src source path
   * @param dst destination path
   * @return true if rename succeeds; false otherwise
   * @throws QuotaExceededException if the operation violates any quota limit
   * @throws FileAlreadyExistsException if the src is a symlink that points to dst
   * @throws SnapshotAccessControlException if path is in RO snapshot
   * @deprecated See {@link #renameTo(String, String, boolean, Rename...)}
   */
  @Deprecated
  boolean unprotectedRenameTo(String src, String dst, long timestamp)
    throws QuotaExceededException, UnresolvedLinkException, 
    FileAlreadyExistsException, SnapshotAccessControlException, IOException {
    assert hasWriteLock();
    INodesInPath srcIIP = getINodesInPath4Write(src, false);
    final INode srcInode = srcIIP.getLastINode();
    try {
      validateRenameSource(src, srcIIP);
    } catch (SnapshotException e) {
      throw e;
    } catch (IOException ignored) {
      return false;
    }

    if (isDir(dst)) {
      dst += Path.SEPARATOR + new Path(src).getName();
    }

    // validate the destination
    if (dst.equals(src)) {
      return true;
    }

    try {
      validateRenameDestination(src, dst, srcInode);
    } catch (IOException ignored) {
      return false;
    }

    INodesInPath dstIIP = getINodesInPath4Write(dst, false);
    if (dstIIP.getLastINode() != null) {
      NameNode.stateChangeLog.warn("DIR* FSDirectory.unprotectedRenameTo: "
                                   +"failed to rename "+src+" to "+dst+ 
                                   " because destination exists");
      return false;
    }
    INode dstParent = dstIIP.getINode(-2);
    if (dstParent == null) {
      NameNode.stateChangeLog.warn("DIR* FSDirectory.unprotectedRenameTo: "
          +"failed to rename "+src+" to "+dst+ 
          " because destination's parent does not exist");
      return false;
    }
    
    ezManager.checkMoveValidity(srcIIP, dstIIP, src);
    // Ensure dst has quota to accommodate rename
    verifyFsLimitsForRename(srcIIP, dstIIP);
    verifyQuotaForRename(srcIIP.getINodes(), dstIIP.getINodes());

    RenameOperation tx = new RenameOperation(src, dst, srcIIP, dstIIP);

    boolean added = false;

    try {
      // remove src
      final long removedSrc = removeLastINode(srcIIP);
      if (removedSrc == -1) {
        NameNode.stateChangeLog.warn("DIR* FSDirectory.unprotectedRenameTo: "
            + "failed to rename " + src + " to " + dst
            + " because the source can not be removed");
        return false;
      }

      added = tx.addSourceToDestination();
      if (added) {
        if (NameNode.stateChangeLog.isDebugEnabled()) {
          NameNode.stateChangeLog.debug("DIR* FSDirectory.unprotectedRenameTo: " 
              + src + " is renamed to " + dst);
        }

        tx.updateMtimeAndLease(timestamp);
        tx.updateQuotasInSourceTree();
        
        return true;
      }
    } finally {
      if (!added) {
        tx.restoreSource();
      }
    }
    NameNode.stateChangeLog.warn("DIR* FSDirectory.unprotectedRenameTo: "
        +"failed to rename "+src+" to "+dst);
    return false;
  }

  /**
   * Rename src to dst.
   * See {@link DistributedFileSystem#rename(Path, Path, Options.Rename...)}
   * for details related to rename semantics and exceptions.
   * 
   * @param src source path
   * @param dst destination path
   * @param timestamp modification time
   * @param options Rename options
   */
  boolean unprotectedRenameTo(String src, String dst, long timestamp,
      Options.Rename... options) throws FileAlreadyExistsException,
      FileNotFoundException, ParentNotDirectoryException,
      QuotaExceededException, UnresolvedLinkException, IOException {
    assert hasWriteLock();
    boolean overwrite = options != null && Arrays.asList(options).contains
            (Rename.OVERWRITE);

    final String error;
    final INodesInPath srcIIP = getINodesInPath4Write(src, false);
    final INode srcInode = srcIIP.getLastINode();
    validateRenameSource(src, srcIIP);

    // validate the destination
    if (dst.equals(src)) {
      throw new FileAlreadyExistsException(
          "The source "+src+" and destination "+dst+" are the same");
    }
    validateRenameDestination(src, dst, srcInode);

    INodesInPath dstIIP = getINodesInPath4Write(dst, false);
    if (dstIIP.getINodes().length == 1) {
      error = "rename destination cannot be the root";
      NameNode.stateChangeLog.warn("DIR* FSDirectory.unprotectedRenameTo: "
          + error);
      throw new IOException(error);
    }

    ezManager.checkMoveValidity(srcIIP, dstIIP, src);
    final INode dstInode = dstIIP.getLastINode();
    List<INodeDirectory> snapshottableDirs = new ArrayList<INodeDirectory>();
    if (dstInode != null) { // Destination exists
      validateRenameOverwrite(src, dst, overwrite, srcInode, dstInode);
      checkSnapshot(dstInode, snapshottableDirs);
    }

    INode dstParent = dstIIP.getINode(-2);
    if (dstParent == null) {
      error = "rename destination parent " + dst + " not found.";
      NameNode.stateChangeLog.warn("DIR* FSDirectory.unprotectedRenameTo: "
          + error);
      throw new FileNotFoundException(error);
    }
    if (!dstParent.isDirectory()) {
      error = "rename destination parent " + dst + " is a file.";
      NameNode.stateChangeLog.warn("DIR* FSDirectory.unprotectedRenameTo: "
          + error);
      throw new ParentNotDirectoryException(error);
    }

    // Ensure dst has quota to accommodate rename
    verifyFsLimitsForRename(srcIIP, dstIIP);
    verifyQuotaForRename(srcIIP.getINodes(), dstIIP.getINodes());

    RenameOperation tx = new RenameOperation(src, dst, srcIIP, dstIIP);

    boolean undoRemoveSrc = true;
    final long removedSrc = removeLastINode(srcIIP);
    if (removedSrc == -1) {
      error = "Failed to rename " + src + " to " + dst
          + " because the source can not be removed";
      NameNode.stateChangeLog.warn("DIR* FSDirectory.unprotectedRenameTo: "
          + error);
      throw new IOException(error);
    }
    
    boolean undoRemoveDst = false;
    INode removedDst = null;
    long removedNum = 0;
    try {
      if (dstInode != null) { // dst exists remove it
        if ((removedNum = removeLastINode(dstIIP)) != -1) {
          removedDst = dstIIP.getLastINode();
          undoRemoveDst = true;
        }
      }

      // add src as dst to complete rename
      if (tx.addSourceToDestination()) {
        undoRemoveSrc = false;
        if (NameNode.stateChangeLog.isDebugEnabled()) {
          NameNode.stateChangeLog.debug(
              "DIR* FSDirectory.unprotectedRenameTo: " + src
              + " is renamed to " + dst);
        }

        tx.updateMtimeAndLease(timestamp);

        // Collect the blocks and remove the lease for previous dst
        boolean filesDeleted = false;
        if (removedDst != null) {
          undoRemoveDst = false;
          if (removedNum > 0) {
            BlocksMapUpdateInfo collectedBlocks = new BlocksMapUpdateInfo();
            List<INode> removedINodes = new ChunkedArrayList<INode>();
            if (!removedDst.isInLatestSnapshot(dstIIP.getLatestSnapshotId())) {
              removedDst.destroyAndCollectBlocks(collectedBlocks, removedINodes);
              filesDeleted = true;
            } else {
              filesDeleted = removedDst.cleanSubtree(Snapshot.CURRENT_STATE_ID,
                  dstIIP.getLatestSnapshotId(), collectedBlocks, removedINodes,
                  true).get(Quota.NAMESPACE) >= 0;
            }
            getFSNamesystem().removePathAndBlocks(src, collectedBlocks,
                removedINodes, false);
          }
        }

        if (snapshottableDirs.size() > 0) {
          // There are snapshottable directories (without snapshots) to be
          // deleted. Need to update the SnapshotManager.
          namesystem.removeSnapshottableDirs(snapshottableDirs);
        }

        tx.updateQuotasInSourceTree();
        return filesDeleted;
      }
    } finally {
      if (undoRemoveSrc) {
        tx.restoreSource();
      }

      if (undoRemoveDst) {
        // Rename failed - restore dst
        if (dstParent.isDirectory() && dstParent.asDirectory().isWithSnapshot()) {
          dstParent.asDirectory().undoRename4DstParent(removedDst,
              dstIIP.getLatestSnapshotId());
        } else {
          addLastINodeNoQuotaCheck(dstIIP, removedDst);
        }
        if (removedDst.isReference()) {
          final INodeReference removedDstRef = removedDst.asReference();
          final INodeReference.WithCount wc = 
              (WithCount) removedDstRef.getReferredINode().asReference();
          wc.addReference(removedDstRef);
        }
      }
    }
    NameNode.stateChangeLog.warn("DIR* FSDirectory.unprotectedRenameTo: "
        + "failed to rename " + src + " to " + dst);
    throw new IOException("rename from " + src + " to " + dst + " failed.");
  }

  private static void validateRenameOverwrite(String src, String dst,
                                              boolean overwrite,
                                              INode srcInode, INode dstInode)
          throws IOException {
    String error;// It's OK to rename a file to a symlink and vice versa
    if (dstInode.isDirectory() != srcInode.isDirectory()) {
      error = "Source " + src + " and destination " + dst
          + " must both be directories";
      NameNode.stateChangeLog.warn("DIR* FSDirectory.unprotectedRenameTo: "
          + error);
      throw new IOException(error);
    }
    if (!overwrite) { // If destination exists, overwrite flag must be true
      error = "rename destination " + dst + " already exists";
      NameNode.stateChangeLog.warn("DIR* FSDirectory.unprotectedRenameTo: "
          + error);
      throw new FileAlreadyExistsException(error);
    }
    if (dstInode.isDirectory()) {
      final ReadOnlyList<INode> children = dstInode.asDirectory()
          .getChildrenList(Snapshot.CURRENT_STATE_ID);
      if (!children.isEmpty()) {
        error = "rename destination directory is not empty: " + dst;
        NameNode.stateChangeLog.warn(
            "DIR* FSDirectory.unprotectedRenameTo: " + error);
        throw new IOException(error);
      }
    }
  }

  private static void validateRenameDestination(String src, String dst, INode srcInode)
          throws IOException {
    String error;
    if (srcInode.isSymlink() &&
        dst.equals(srcInode.asSymlink().getSymlinkString())) {
      throw new FileAlreadyExistsException(
          "Cannot rename symlink "+src+" to its target "+dst);
    }
    // dst cannot be a directory or a file under src
    if (dst.startsWith(src) &&
        dst.charAt(src.length()) == Path.SEPARATOR_CHAR) {
      error = "Rename destination " + dst
          + " is a directory or file under source " + src;
      NameNode.stateChangeLog.warn("DIR* FSDirectory.unprotectedRenameTo: "
          + error);
      throw new IOException(error);
    }
  }

  private static void validateRenameSource(String src, INodesInPath srcIIP)
          throws IOException {
    String error;
    final INode srcInode = srcIIP.getLastINode();
    // validate source
    if (srcInode == null) {
      error = "rename source " + src + " is not found.";
      NameNode.stateChangeLog.warn("DIR* FSDirectory.unprotectedRenameTo: "
          + error);
      throw new FileNotFoundException(error);
    }
    if (srcIIP.getINodes().length == 1) {
      error = "rename source cannot be the root";
      NameNode.stateChangeLog.warn("DIR* FSDirectory.unprotectedRenameTo: "
          + error);
      throw new IOException(error);
    }
    // srcInode and its subtree cannot contain snapshottable directories with
    // snapshots
    checkSnapshot(srcInode, null);
  }

  private class RenameOperation {
    private final INodesInPath srcIIP;
    private final INodesInPath dstIIP;
    private final String src;
    private final String dst;

    private INode srcChild;
    private final INodeReference.WithCount withCount;
    private final int srcRefDstSnapshot;
    private final INodeDirectory srcParent;
    private final byte[] srcChildName;
    private final boolean isSrcInSnapshot;
    private final boolean srcChildIsReference;
    private final Quota.Counts oldSrcCounts;

    private RenameOperation(String src, String dst, INodesInPath srcIIP, INodesInPath dstIIP)
            throws QuotaExceededException {
      this.srcIIP = srcIIP;
      this.dstIIP = dstIIP;
      this.src = src;
      this.dst = dst;
      srcChild = srcIIP.getLastINode();
      srcChildName = srcChild.getLocalNameBytes();
      isSrcInSnapshot = srcChild.isInLatestSnapshot(
              srcIIP.getLatestSnapshotId());
      srcChildIsReference = srcChild.isReference();
      srcParent = srcIIP.getINode(-2).asDirectory();

      // Record the snapshot on srcChild. After the rename, before any new
      // snapshot is taken on the dst tree, changes will be recorded in the latest
      // snapshot of the src tree.
      if (isSrcInSnapshot) {
        srcChild.recordModification(srcIIP.getLatestSnapshotId());
      }

      // check srcChild for reference
      srcRefDstSnapshot = srcChildIsReference ? srcChild.asReference()
              .getDstSnapshotId() : Snapshot.CURRENT_STATE_ID;
      oldSrcCounts = Quota.Counts.newInstance();
      if (isSrcInSnapshot) {
        final INodeReference.WithName withName = srcIIP.getINode(-2).asDirectory()
                .replaceChild4ReferenceWithName(srcChild, srcIIP.getLatestSnapshotId());
        withCount = (INodeReference.WithCount) withName.getReferredINode();
        srcChild = withName;
        srcIIP.setLastINode(srcChild);
        // get the counts before rename
        withCount.getReferredINode().computeQuotaUsage(oldSrcCounts, true);
      } else if (srcChildIsReference) {
        // srcChild is reference but srcChild is not in latest snapshot
        withCount = (WithCount) srcChild.asReference().getReferredINode();
      } else {
        withCount = null;
      }
    }

    boolean addSourceToDestination() {
      final INode dstParent = dstIIP.getINode(-2);
      srcChild = srcIIP.getLastINode();
      final byte[] dstChildName = dstIIP.getLastLocalName();
      final INode toDst;
      if (withCount == null) {
        srcChild.setLocalName(dstChildName);
        toDst = srcChild;
      } else {
        withCount.getReferredINode().setLocalName(dstChildName);
        int dstSnapshotId = dstIIP.getLatestSnapshotId();
        toDst = new INodeReference.DstReference(
                dstParent.asDirectory(), withCount, dstSnapshotId);
      }
      return addLastINodeNoQuotaCheck(dstIIP, toDst);
    }

    void updateMtimeAndLease(long timestamp) throws QuotaExceededException {
      srcParent.updateModificationTime(timestamp, srcIIP.getLatestSnapshotId());
      final INode dstParent = dstIIP.getINode(-2);
      dstParent.updateModificationTime(timestamp, dstIIP.getLatestSnapshotId());
      // update moved lease with new filename
      getFSNamesystem().unprotectedChangeLease(src, dst);
    }

    void restoreSource() throws QuotaExceededException {
      // Rename failed - restore src
      final INode oldSrcChild = srcChild;
      // put it back
      if (withCount == null) {
        srcChild.setLocalName(srcChildName);
      } else if (!srcChildIsReference) { // src must be in snapshot
        // the withCount node will no longer be used thus no need to update
        // its reference number here
        srcChild = withCount.getReferredINode();
        srcChild.setLocalName(srcChildName);
      } else {
        withCount.removeReference(oldSrcChild.asReference());
        srcChild = new INodeReference.DstReference(
                srcParent, withCount, srcRefDstSnapshot);
        withCount.getReferredINode().setLocalName(srcChildName);
      }

      if (isSrcInSnapshot) {
        srcParent.undoRename4ScrParent(oldSrcChild.asReference(), srcChild);
      } else {
        // srcParent is not an INodeDirectoryWithSnapshot, we only need to add
        // the srcChild back
        addLastINodeNoQuotaCheck(srcIIP, srcChild);
      }
    }

    void updateQuotasInSourceTree() throws QuotaExceededException {
      // update the quota usage in src tree
      if (isSrcInSnapshot) {
        // get the counts after rename
        Quota.Counts newSrcCounts = srcChild.computeQuotaUsage(
                Quota.Counts.newInstance(), false);
        newSrcCounts.subtract(oldSrcCounts);
        srcParent.addSpaceConsumed(newSrcCounts.get(Quota.NAMESPACE),
                newSrcCounts.get(Quota.DISKSPACE), false);
      }
    }
  }

  /**
   * Set file replication
   * 
   * @param src file name
   * @param replication new replication
   * @param blockRepls block replications - output parameter
   * @return array of file blocks
   * @throws QuotaExceededException
   * @throws SnapshotAccessControlException 
   */
  Block[] setReplication(String src, short replication, short[] blockRepls)
      throws QuotaExceededException, UnresolvedLinkException,
      SnapshotAccessControlException {
    writeLock();
    try {
      return unprotectedSetReplication(src, replication, blockRepls);
    } finally {
      writeUnlock();
    }
  }

  Block[] unprotectedSetReplication(String src, short replication,
      short[] blockRepls) throws QuotaExceededException,
      UnresolvedLinkException, SnapshotAccessControlException {
    assert hasWriteLock();

    final INodesInPath iip = getINodesInPath4Write(src, true);
    final INode inode = iip.getLastINode();
    if (inode == null || !inode.isFile()) {
      return null;
    }
    INodeFile file = inode.asFile();
    final short oldBR = file.getBlockReplication();

    // before setFileReplication, check for increasing block replication.
    // if replication > oldBR, then newBR == replication.
    // if replication < oldBR, we don't know newBR yet. 
    if (replication > oldBR) {
      long dsDelta = (replication - oldBR)*(file.diskspaceConsumed()/oldBR);
      updateCount(iip, 0, dsDelta, true);
    }

    file.setFileReplication(replication, iip.getLatestSnapshotId());
    
    final short newBR = file.getBlockReplication(); 
    // check newBR < oldBR case. 
    if (newBR < oldBR) {
      long dsDelta = (newBR - oldBR)*(file.diskspaceConsumed()/newBR);
      updateCount(iip, 0, dsDelta, true);
    }

    if (blockRepls != null) {
      blockRepls[0] = oldBR;
      blockRepls[1] = newBR;
    }
    return file.getBlocks();
  }

  /** Set block storage policy for a directory */
  void setStoragePolicy(String src, byte policyId)
      throws IOException {
    writeLock();
    try {
      unprotectedSetStoragePolicy(src, policyId);
    } finally {
      writeUnlock();
    }
  }

  void unprotectedSetStoragePolicy(String src, byte policyId)
      throws IOException {
    assert hasWriteLock();
    final INodesInPath iip = getINodesInPath4Write(src, true);
    final INode inode = iip.getLastINode();
    if (inode == null) {
      throw new FileNotFoundException("File/Directory does not exist: " + src);
    }
    final int snapshotId = iip.getLatestSnapshotId();
    if (inode.isFile()) {
      inode.asFile().setStoragePolicyID(policyId, snapshotId);
    } else if (inode.isDirectory()) {
      setDirStoragePolicy(inode.asDirectory(), policyId, snapshotId);  
    } else {
      throw new FileNotFoundException(src + " is not a file or directory");
    }
  }

  private void setDirStoragePolicy(INodeDirectory inode, byte policyId,
      int latestSnapshotId) throws IOException {
    List<XAttr> existingXAttrs = XAttrStorage.readINodeXAttrs(inode);
    XAttr xAttr = BlockStoragePolicy.buildXAttr(policyId);
    List<XAttr> newXAttrs = setINodeXAttrs(existingXAttrs, Arrays.asList(xAttr),
        EnumSet.of(XAttrSetFlag.CREATE, XAttrSetFlag.REPLACE));
    XAttrStorage.updateINodeXAttrs(inode, newXAttrs, latestSnapshotId);
  }

  /**
   * @param path the file path
   * @return the block size of the file. 
   */
  long getPreferredBlockSize(String path) throws UnresolvedLinkException,
      FileNotFoundException, IOException {
    readLock();
    try {
      return INodeFile.valueOf(getNode(path, false), path
          ).getPreferredBlockSize();
    } finally {
      readUnlock();
    }
  }

  void setPermission(String src, FsPermission permission)
      throws FileNotFoundException, UnresolvedLinkException,
      QuotaExceededException, SnapshotAccessControlException {
    writeLock();
    try {
      unprotectedSetPermission(src, permission);
    } finally {
      writeUnlock();
    }
  }
  
  void unprotectedSetPermission(String src, FsPermission permissions)
      throws FileNotFoundException, UnresolvedLinkException,
      QuotaExceededException, SnapshotAccessControlException {
    assert hasWriteLock();
    final INodesInPath inodesInPath = getINodesInPath4Write(src, true);
    final INode inode = inodesInPath.getLastINode();
    if (inode == null) {
      throw new FileNotFoundException("File does not exist: " + src);
    }
    int snapshotId = inodesInPath.getLatestSnapshotId();
    inode.setPermission(permissions, snapshotId);
  }

  void setOwner(String src, String username, String groupname)
      throws FileNotFoundException, UnresolvedLinkException,
      QuotaExceededException, SnapshotAccessControlException {
    writeLock();
    try {
      unprotectedSetOwner(src, username, groupname);
    } finally {
      writeUnlock();
    }
  }

  void unprotectedSetOwner(String src, String username, String groupname)
      throws FileNotFoundException, UnresolvedLinkException,
      QuotaExceededException, SnapshotAccessControlException {
    assert hasWriteLock();
    final INodesInPath inodesInPath = getINodesInPath4Write(src, true);
    INode inode = inodesInPath.getLastINode();
    if (inode == null) {
      throw new FileNotFoundException("File does not exist: " + src);
    }
    if (username != null) {
      inode = inode.setUser(username, inodesInPath.getLatestSnapshotId());
    }
    if (groupname != null) {
      inode.setGroup(groupname, inodesInPath.getLatestSnapshotId());
    }
  }

  /**
   * Concat all the blocks from srcs to trg and delete the srcs files
   */
  void concat(String target, String[] srcs, long timestamp)
      throws UnresolvedLinkException, QuotaExceededException,
      SnapshotAccessControlException, SnapshotException {
    writeLock();
    try {
      // actual move
      unprotectedConcat(target, srcs, timestamp);
    } finally {
      writeUnlock();
    }
  }

  /**
   * Concat all the blocks from srcs to trg and delete the srcs files
   * @param target target file to move the blocks to
   * @param srcs list of file to move the blocks from
   */
  void unprotectedConcat(String target, String [] srcs, long timestamp) 
      throws UnresolvedLinkException, QuotaExceededException,
      SnapshotAccessControlException, SnapshotException {
    assert hasWriteLock();
    if (NameNode.stateChangeLog.isDebugEnabled()) {
      NameNode.stateChangeLog.debug("DIR* FSNamesystem.concat to "+target);
    }
    // do the move
    
    final INodesInPath trgIIP = getINodesInPath4Write(target, true);
    final INode[] trgINodes = trgIIP.getINodes();
    final INodeFile trgInode = trgIIP.getLastINode().asFile();
    INodeDirectory trgParent = trgINodes[trgINodes.length-2].asDirectory();
    final int trgLatestSnapshot = trgIIP.getLatestSnapshotId();
    
    final INodeFile [] allSrcInodes = new INodeFile[srcs.length];
    for(int i = 0; i < srcs.length; i++) {
      final INodesInPath iip = getINodesInPath4Write(srcs[i]);
      final int latest = iip.getLatestSnapshotId();
      final INode inode = iip.getLastINode();

      // check if the file in the latest snapshot
      if (inode.isInLatestSnapshot(latest)) {
        throw new SnapshotException("Concat: the source file " + srcs[i]
            + " is in snapshot " + latest);
      }

      // check if the file has other references.
      if (inode.isReference() && ((INodeReference.WithCount)
          inode.asReference().getReferredINode()).getReferenceCount() > 1) {
        throw new SnapshotException("Concat: the source file " + srcs[i]
            + " is referred by some other reference in some snapshot.");
      }

      allSrcInodes[i] = inode.asFile();
    }
    trgInode.concatBlocks(allSrcInodes);
    
    // since we are in the same dir - we can use same parent to remove files
    int count = 0;
    for(INodeFile nodeToRemove: allSrcInodes) {
      if(nodeToRemove == null) continue;
      
      nodeToRemove.setBlocks(null);
      trgParent.removeChild(nodeToRemove, trgLatestSnapshot);
      inodeMap.remove(nodeToRemove);
      count++;
    }
    
    trgInode.setModificationTime(timestamp, trgLatestSnapshot);
    trgParent.updateModificationTime(timestamp, trgLatestSnapshot);
    // update quota on the parent directory ('count' files removed, 0 space)
    unprotectedUpdateCount(trgIIP, trgINodes.length-1, -count, 0);
  }

  /**
   * Delete the target directory and collect the blocks under it
   * 
   * @param src Path of a directory to delete
   * @param collectedBlocks Blocks under the deleted directory
   * @param removedINodes INodes that should be removed from {@link #inodeMap}
   * @return the number of files that have been removed
   */
  long delete(String src, BlocksMapUpdateInfo collectedBlocks,
              List<INode> removedINodes, long mtime) throws IOException {
    if (NameNode.stateChangeLog.isDebugEnabled()) {
      NameNode.stateChangeLog.debug("DIR* FSDirectory.delete: " + src);
    }
    final long filesRemoved;
    writeLock();
    try {
      final INodesInPath inodesInPath = getINodesInPath4Write(
          normalizePath(src), false);
      if (!deleteAllowed(inodesInPath, src) ) {
        filesRemoved = -1;
      } else {
        List<INodeDirectory> snapshottableDirs = new ArrayList<INodeDirectory>();
        checkSnapshot(inodesInPath.getLastINode(), snapshottableDirs);
        filesRemoved = unprotectedDelete(inodesInPath, collectedBlocks,
            removedINodes, mtime);
        namesystem.removeSnapshottableDirs(snapshottableDirs);
      }
    } finally {
      writeUnlock();
    }
    return filesRemoved;
  }
  
  private static boolean deleteAllowed(final INodesInPath iip,
      final String src) {
    final INode[] inodes = iip.getINodes(); 
    if (inodes == null || inodes.length == 0
        || inodes[inodes.length - 1] == null) {
      if(NameNode.stateChangeLog.isDebugEnabled()) {
        NameNode.stateChangeLog.debug("DIR* FSDirectory.unprotectedDelete: "
            + "failed to remove " + src + " because it does not exist");
      }
      return false;
    } else if (inodes.length == 1) { // src is the root
      NameNode.stateChangeLog.warn("DIR* FSDirectory.unprotectedDelete: "
          + "failed to remove " + src
          + " because the root is not allowed to be deleted");
      return false;
    }
    return true;
  }
  
  /**
   * @return true if the path is a non-empty directory; otherwise, return false.
   */
  boolean isNonEmptyDirectory(String path) throws UnresolvedLinkException {
    readLock();
    try {
      final INodesInPath inodesInPath = getLastINodeInPath(path, false);
      final INode inode = inodesInPath.getINode(0);
      if (inode == null || !inode.isDirectory()) {
        //not found or not a directory
        return false;
      }
      final int s = inodesInPath.getPathSnapshotId();
      return !inode.asDirectory().getChildrenList(s).isEmpty();
    } finally {
      readUnlock();
    }
  }

  /**
   * Delete a path from the name space
   * Update the count at each ancestor directory with quota
   * <br>
   * Note: This is to be used by {@link FSEditLog} only.
   * <br>
   * @param src a string representation of a path to an inode
   * @param mtime the time the inode is removed
   * @throws SnapshotAccessControlException if path is in RO snapshot
   */
  void unprotectedDelete(String src, long mtime) throws UnresolvedLinkException,
      QuotaExceededException, SnapshotAccessControlException, IOException {
    assert hasWriteLock();
    BlocksMapUpdateInfo collectedBlocks = new BlocksMapUpdateInfo();
    List<INode> removedINodes = new ChunkedArrayList<INode>();

    final INodesInPath inodesInPath = getINodesInPath4Write(
        normalizePath(src), false);
    long filesRemoved = -1;
    if (deleteAllowed(inodesInPath, src)) {
      List<INodeDirectory> snapshottableDirs = new ArrayList<INodeDirectory>();
      checkSnapshot(inodesInPath.getLastINode(), snapshottableDirs);
      filesRemoved = unprotectedDelete(inodesInPath, collectedBlocks,
          removedINodes, mtime);
      namesystem.removeSnapshottableDirs(snapshottableDirs); 
    }

    if (filesRemoved >= 0) {
      getFSNamesystem().removePathAndBlocks(src, collectedBlocks, 
          removedINodes, false);
    }
  }
  
  /**
   * Delete a path from the name space
   * Update the count at each ancestor directory with quota
   * @param iip the inodes resolved from the path
   * @param collectedBlocks blocks collected from the deleted path
   * @param removedINodes inodes that should be removed from {@link #inodeMap}
   * @param mtime the time the inode is removed
   * @return the number of inodes deleted; 0 if no inodes are deleted.
   */ 
  long unprotectedDelete(INodesInPath iip, BlocksMapUpdateInfo collectedBlocks,
      List<INode> removedINodes, long mtime) throws QuotaExceededException {
    assert hasWriteLock();

    // check if target node exists
    INode targetNode = iip.getLastINode();
    if (targetNode == null) {
      return -1;
    }

    // record modification
    final int latestSnapshot = iip.getLatestSnapshotId();
    targetNode.recordModification(latestSnapshot);

    // Remove the node from the namespace
    long removed = removeLastINode(iip);
    if (removed == -1) {
      return -1;
    }

    // set the parent's modification time
    final INodeDirectory parent = targetNode.getParent();
    parent.updateModificationTime(mtime, latestSnapshot);
    if (removed == 0) {
      return 0;
    }
    
    // collect block
    if (!targetNode.isInLatestSnapshot(latestSnapshot)) {
      targetNode.destroyAndCollectBlocks(collectedBlocks, removedINodes);
    } else {
      Quota.Counts counts = targetNode.cleanSubtree(Snapshot.CURRENT_STATE_ID,
          latestSnapshot, collectedBlocks, removedINodes, true);
      parent.addSpaceConsumed(-counts.get(Quota.NAMESPACE),
          -counts.get(Quota.DISKSPACE), true);
      removed = counts.get(Quota.NAMESPACE);
    }
    if (NameNode.stateChangeLog.isDebugEnabled()) {
      NameNode.stateChangeLog.debug("DIR* FSDirectory.unprotectedDelete: "
          + targetNode.getFullPathName() + " is removed");
    }
    return removed;
  }
  
  /**
   * Check if the given INode (or one of its descendants) is snapshottable and
   * already has snapshots.
   * 
   * @param target The given INode
   * @param snapshottableDirs The list of directories that are snapshottable 
   *                          but do not have snapshots yet
   */
  private static void checkSnapshot(INode target,
      List<INodeDirectory> snapshottableDirs) throws SnapshotException {
    if (target.isDirectory()) {
      INodeDirectory targetDir = target.asDirectory();
      DirectorySnapshottableFeature sf = targetDir
          .getDirectorySnapshottableFeature();
      if (sf != null) {
        if (sf.getNumSnapshots() > 0) {
          String fullPath = targetDir.getFullPathName();
          throw new SnapshotException("The directory " + fullPath
              + " cannot be deleted since " + fullPath
              + " is snapshottable and already has snapshots");
        } else {
          if (snapshottableDirs != null) {
            snapshottableDirs.add(targetDir);
          }
        }
      } 
      for (INode child : targetDir.getChildrenList(Snapshot.CURRENT_STATE_ID)) {
        checkSnapshot(child, snapshottableDirs);
      }
    }
  }

  /**
   * Get a partial listing of the indicated directory
   *
   * We will stop when any of the following conditions is met:
   * 1) this.lsLimit files have been added
   * 2) needLocation is true AND enough files have been added such
   * that at least this.lsLimit block locations are in the response
   *
   * @param src the directory name
   * @param startAfter the name to start listing after
   * @param needLocation if block locations are returned
   * @return a partial listing starting after startAfter
   */
  DirectoryListing getListing(String src, byte[] startAfter,
      boolean needLocation, boolean isSuperUser)
      throws UnresolvedLinkException, IOException {
    String srcs = normalizePath(src);
    final boolean isRawPath = isReservedRawName(src);

    readLock();
    try {
      if (srcs.endsWith(HdfsConstants.SEPARATOR_DOT_SNAPSHOT_DIR)) {
        return getSnapshotsListing(srcs, startAfter);
      }
      final INodesInPath inodesInPath = getINodesInPath(srcs, true);
      final int snapshot = inodesInPath.getPathSnapshotId();
      final INode[] inodes = inodesInPath.getINodes();
      final INode targetNode = inodes[inodes.length - 1];
      byte parentStoragePolicy = isSuperUser ? getStoragePolicy(inodes,
          snapshot) : BlockStoragePolicy.ID_UNSPECIFIED;
      if (targetNode == null)
        return null;
      
      if (!targetNode.isDirectory()) {
        return new DirectoryListing(
            new HdfsFileStatus[]{createFileStatus(HdfsFileStatus.EMPTY_NAME,
<<<<<<< HEAD
                targetNode, needLocation, parentStoragePolicy, snapshot)}, 0);
=======
                targetNode, needLocation, snapshot, isRawPath)}, 0);
>>>>>>> 6824abc1
      }

      final INodeDirectory dirInode = targetNode.asDirectory();
      final ReadOnlyList<INode> contents = dirInode.getChildrenList(snapshot);
      int startChild = INodeDirectory.nextChild(contents, startAfter);
      int totalNumChildren = contents.size();
      int numOfListing = Math.min(totalNumChildren-startChild, this.lsLimit);
      int locationBudget = this.lsLimit;
      int listingCnt = 0;
      HdfsFileStatus listing[] = new HdfsFileStatus[numOfListing];
      for (int i=0; i<numOfListing && locationBudget>0; i++) {
        INode cur = contents.get(startChild+i);
        byte curPolicy = cur.getStoragePolicyID(snapshot);
        listing[i] = createFileStatus(cur.getLocalNameBytes(), cur,
<<<<<<< HEAD
            needLocation, curPolicy != BlockStoragePolicy.ID_UNSPECIFIED ?
                curPolicy : parentStoragePolicy, snapshot);
=======
            needLocation, snapshot, isRawPath);
>>>>>>> 6824abc1
        listingCnt++;
        if (needLocation) {
            // Once we  hit lsLimit locations, stop.
            // This helps to prevent excessively large response payloads.
            // Approximate #locations with locatedBlockCount() * repl_factor
            LocatedBlocks blks = 
                ((HdfsLocatedFileStatus)listing[i]).getBlockLocations();
            locationBudget -= (blks == null) ? 0 :
               blks.locatedBlockCount() * listing[i].getReplication();
        }
      }
      // truncate return array if necessary
      if (listingCnt < numOfListing) {
          listing = Arrays.copyOf(listing, listingCnt);
      }
      return new DirectoryListing(
          listing, totalNumChildren-startChild-listingCnt);
    } finally {
      readUnlock();
    }
  }
  
  /**
   * Get a listing of all the snapshots of a snapshottable directory
   */
  private DirectoryListing getSnapshotsListing(String src, byte[] startAfter)
      throws UnresolvedLinkException, IOException {
    Preconditions.checkState(hasReadLock());
    Preconditions.checkArgument(
        src.endsWith(HdfsConstants.SEPARATOR_DOT_SNAPSHOT_DIR),
        "%s does not end with %s", src, HdfsConstants.SEPARATOR_DOT_SNAPSHOT_DIR);

    final String dirPath = normalizePath(src.substring(0,
        src.length() - HdfsConstants.DOT_SNAPSHOT_DIR.length()));
    
    final INode node = this.getINode(dirPath);
    final INodeDirectory dirNode = INodeDirectory.valueOf(node, dirPath);
    final DirectorySnapshottableFeature sf = dirNode.getDirectorySnapshottableFeature();
    if (sf == null) {
      throw new SnapshotException(
          "Directory is not a snapshottable directory: " + dirPath);
    }
    final ReadOnlyList<Snapshot> snapshots = sf.getSnapshotList();
    int skipSize = ReadOnlyList.Util.binarySearch(snapshots, startAfter);
    skipSize = skipSize < 0 ? -skipSize - 1 : skipSize + 1;
    int numOfListing = Math.min(snapshots.size() - skipSize, this.lsLimit);
    final HdfsFileStatus listing[] = new HdfsFileStatus[numOfListing];
    for (int i = 0; i < numOfListing; i++) {
      Root sRoot = snapshots.get(i + skipSize).getRoot();
      listing[i] = createFileStatus(sRoot.getLocalNameBytes(), sRoot,
<<<<<<< HEAD
          BlockStoragePolicy.ID_UNSPECIFIED, Snapshot.CURRENT_STATE_ID);
=======
          Snapshot.CURRENT_STATE_ID, false);
>>>>>>> 6824abc1
    }
    return new DirectoryListing(
        listing, snapshots.size() - skipSize - numOfListing);
  }

  /** Get the file info for a specific file.
   * @param src The string representation of the path to the file
   * @param resolveLink whether to throw UnresolvedLinkException
   * @param isRawPath true if a /.reserved/raw pathname was passed by the user
   * @return object containing information regarding the file
   *         or null if file not found
   */
  HdfsFileStatus getFileInfo(String src, boolean resolveLink, boolean isRawPath)
    throws IOException {
    String srcs = normalizePath(src);
    readLock();
    try {
      if (srcs.endsWith(HdfsConstants.SEPARATOR_DOT_SNAPSHOT_DIR)) {
        return getFileInfo4DotSnapshot(srcs);
      }
      final INodesInPath inodesInPath = getLastINodeInPath(srcs, resolveLink);
      final INode i = inodesInPath.getINode(0);
<<<<<<< HEAD
      return i == null ? null : createFileStatus(HdfsFileStatus.EMPTY_NAME, i,
          BlockStoragePolicy.ID_UNSPECIFIED, inodesInPath.getPathSnapshotId());
=======

      return i == null? null: createFileStatus(HdfsFileStatus.EMPTY_NAME, i,
          inodesInPath.getPathSnapshotId(), isRawPath);
>>>>>>> 6824abc1
    } finally {
      readUnlock();
    }
  }
  
  /**
   * Currently we only support "ls /xxx/.snapshot" which will return all the
   * snapshots of a directory. The FSCommand Ls will first call getFileInfo to
   * make sure the file/directory exists (before the real getListing call).
   * Since we do not have a real INode for ".snapshot", we return an empty
   * non-null HdfsFileStatus here.
   */
  private HdfsFileStatus getFileInfo4DotSnapshot(String src)
      throws UnresolvedLinkException {
    if (getINode4DotSnapshot(src) != null) {
      return new HdfsFileStatus(0, true, 0, 0, 0, 0, null, null, null, null,
<<<<<<< HEAD
          HdfsFileStatus.EMPTY_NAME, -1L, 0, BlockStoragePolicy.ID_UNSPECIFIED);
=======
          HdfsFileStatus.EMPTY_NAME, -1L, 0, null);
>>>>>>> 6824abc1
    }
    return null;
  }

  private INode getINode4DotSnapshot(String src) throws UnresolvedLinkException {
    Preconditions.checkArgument(
        src.endsWith(HdfsConstants.SEPARATOR_DOT_SNAPSHOT_DIR),
        "%s does not end with %s", src, HdfsConstants.SEPARATOR_DOT_SNAPSHOT_DIR);
    
    final String dirPath = normalizePath(src.substring(0,
        src.length() - HdfsConstants.DOT_SNAPSHOT_DIR.length()));
    
    final INode node = this.getINode(dirPath);
    if (node != null && node.isDirectory()
        && node.asDirectory().isSnapshottable()) {
      return node;
    }
    return null;
  }

  INodesInPath getExistingPathINodes(byte[][] components)
      throws UnresolvedLinkException {
    return INodesInPath.resolve(rootDir, components);
  }

  /**
   * Get {@link INode} associated with the file / directory.
   */
  public INode getINode(String src) throws UnresolvedLinkException {
    return getLastINodeInPath(src).getINode(0);
  }

  /**
   * Get {@link INode} associated with the file / directory.
   */
  public INodesInPath getLastINodeInPath(String src)
       throws UnresolvedLinkException {
    readLock();
    try {
      return getLastINodeInPath(src, true);
    } finally {
      readUnlock();
    }
  }

  /**
   * Get {@link INode} associated with the file / directory.
   */
  public INodesInPath getINodesInPath4Write(String src
      ) throws UnresolvedLinkException, SnapshotAccessControlException {
    readLock();
    try {
      return getINodesInPath4Write(src, true);
    } finally {
      readUnlock();
    }
  }

  /**
   * Get {@link INode} associated with the file / directory.
   * @throws SnapshotAccessControlException if path is in RO snapshot
   */
  public INode getINode4Write(String src) throws UnresolvedLinkException,
      SnapshotAccessControlException {
    readLock();
    try {
      return getINode4Write(src, true);
    } finally {
      readUnlock();
    }
  }

  /** 
   * Check whether the filepath could be created
   * @throws SnapshotAccessControlException if path is in RO snapshot
   */
  boolean isValidToCreate(String src) throws UnresolvedLinkException,
      SnapshotAccessControlException {
    String srcs = normalizePath(src);
    readLock();
    try {
      return srcs.startsWith("/") && !srcs.endsWith("/")
              && getINode4Write(srcs, false) == null;
    } finally {
      readUnlock();
    }
  }

  /**
   * Check whether the path specifies a directory
   */
  boolean isDir(String src) throws UnresolvedLinkException {
    src = normalizePath(src);
    readLock();
    try {
      INode node = getNode(src, false);
      return node != null && node.isDirectory();
    } finally {
      readUnlock();
    }
  }
  
  /**
   * Check whether the path specifies a directory
   * @throws SnapshotAccessControlException if path is in RO snapshot
   */
  boolean isDirMutable(String src) throws UnresolvedLinkException,
      SnapshotAccessControlException {
    src = normalizePath(src);
    readLock();
    try {
      INode node = getINode4Write(src, false);
      return node != null && node.isDirectory();
    } finally {
      readUnlock();
    }
  }

  /** Updates namespace and diskspace consumed for all
   * directories until the parent directory of file represented by path.
   * 
   * @param path path for the file.
   * @param nsDelta the delta change of namespace
   * @param dsDelta the delta change of diskspace
   * @throws QuotaExceededException if the new count violates any quota limit
   * @throws FileNotFoundException if path does not exist.
   */
  void updateSpaceConsumed(String path, long nsDelta, long dsDelta)
      throws QuotaExceededException, FileNotFoundException,
          UnresolvedLinkException, SnapshotAccessControlException {
    writeLock();
    try {
      final INodesInPath iip = getINodesInPath4Write(path, false);
      if (iip.getLastINode() == null) {
        throw new FileNotFoundException("Path not found: " + path);
      }
      updateCount(iip, nsDelta, dsDelta, true);
    } finally {
      writeUnlock();
    }
  }
  
  private void updateCount(INodesInPath iip, long nsDelta, long dsDelta,
      boolean checkQuota) throws QuotaExceededException {
    updateCount(iip, iip.getINodes().length - 1, nsDelta, dsDelta, checkQuota);
  }

  /** update count of each inode with quota
   * 
   * @param iip inodes in a path
   * @param numOfINodes the number of inodes to update starting from index 0
   * @param nsDelta the delta change of namespace
   * @param dsDelta the delta change of diskspace
   * @param checkQuota if true then check if quota is exceeded
   * @throws QuotaExceededException if the new count violates any quota limit
   */
  private void updateCount(INodesInPath iip, int numOfINodes, 
                           long nsDelta, long dsDelta, boolean checkQuota)
                           throws QuotaExceededException {
    assert hasWriteLock();
    if (!namesystem.isImageLoaded()) {
      //still initializing. do not check or update quotas.
      return;
    }
    final INode[] inodes = iip.getINodes();
    if (numOfINodes > inodes.length) {
      numOfINodes = inodes.length;
    }
    if (checkQuota && !skipQuotaCheck) {
      verifyQuota(inodes, numOfINodes, nsDelta, dsDelta, null);
    }
    unprotectedUpdateCount(iip, numOfINodes, nsDelta, dsDelta);
  }
  
  /** 
   * update quota of each inode and check to see if quota is exceeded. 
   * See {@link #updateCount(INodesInPath, long, long, boolean)}
   */ 
  private void updateCountNoQuotaCheck(INodesInPath inodesInPath,
      int numOfINodes, long nsDelta, long dsDelta) {
    assert hasWriteLock();
    try {
      updateCount(inodesInPath, numOfINodes, nsDelta, dsDelta, false);
    } catch (QuotaExceededException e) {
      NameNode.LOG.error("BUG: unexpected exception ", e);
    }
  }
  
  /**
   * updates quota without verification
   * callers responsibility is to make sure quota is not exceeded
   */
  private static void unprotectedUpdateCount(INodesInPath inodesInPath,
      int numOfINodes, long nsDelta, long dsDelta) {
    final INode[] inodes = inodesInPath.getINodes();
    for(int i=0; i < numOfINodes; i++) {
      if (inodes[i].isQuotaSet()) { // a directory with quota
        inodes[i].asDirectory().getDirectoryWithQuotaFeature()
            .addSpaceConsumed2Cache(nsDelta, dsDelta);
      }
    }
  }
  
  /** Return the name of the path represented by inodes at [0, pos] */
  static String getFullPathName(INode[] inodes, int pos) {
    StringBuilder fullPathName = new StringBuilder();
    if (inodes[0].isRoot()) {
      if (pos == 0) return Path.SEPARATOR;
    } else {
      fullPathName.append(inodes[0].getLocalName());
    }
    
    for (int i=1; i<=pos; i++) {
      fullPathName.append(Path.SEPARATOR_CHAR).append(inodes[i].getLocalName());
    }
    return fullPathName.toString();
  }

  /**
   * @return the relative path of an inode from one of its ancestors,
   *         represented by an array of inodes.
   */
  private static INode[] getRelativePathINodes(INode inode, INode ancestor) {
    // calculate the depth of this inode from the ancestor
    int depth = 0;
    for (INode i = inode; i != null && !i.equals(ancestor); i = i.getParent()) {
      depth++;
    }
    INode[] inodes = new INode[depth];

    // fill up the inodes in the path from this inode to root
    for (int i = 0; i < depth; i++) {
      if (inode == null) {
        NameNode.stateChangeLog.warn("Could not get full path."
            + " Corresponding file might have deleted already.");
        return null;
      }
      inodes[depth-i-1] = inode;
      inode = inode.getParent();
    }
    return inodes;
  }
  
  private static INode[] getFullPathINodes(INode inode) {
    return getRelativePathINodes(inode, null);
  }
  
  /** Return the full path name of the specified inode */
  static String getFullPathName(INode inode) {
    INode[] inodes = getFullPathINodes(inode);
    // inodes can be null only when its called without holding lock
    return inodes == null ? "" : getFullPathName(inodes, inodes.length - 1);
  }

  INode unprotectedMkdir(long inodeId, String src, PermissionStatus permissions,
                          List<AclEntry> aclEntries, long timestamp)
      throws QuotaExceededException, UnresolvedLinkException, AclException {
    assert hasWriteLock();
    byte[][] components = INode.getPathComponents(src);
    INodesInPath iip = getExistingPathINodes(components);
    INode[] inodes = iip.getINodes();
    final int pos = inodes.length - 1;
    unprotectedMkdir(inodeId, iip, pos, components[pos], permissions, aclEntries,
        timestamp);
    return inodes[pos];
  }

  /** create a directory at index pos.
   * The parent path to the directory is at [0, pos-1].
   * All ancestors exist. Newly created one stored at index pos.
   */
  void unprotectedMkdir(long inodeId, INodesInPath inodesInPath,
      int pos, byte[] name, PermissionStatus permission,
      List<AclEntry> aclEntries, long timestamp)
      throws QuotaExceededException, AclException {
    assert hasWriteLock();
    final INodeDirectory dir = new INodeDirectory(inodeId, name, permission,
        timestamp);
    if (addChild(inodesInPath, pos, dir, true)) {
      if (aclEntries != null) {
        AclStorage.updateINodeAcl(dir, aclEntries, Snapshot.CURRENT_STATE_ID);
      }
      inodesInPath.setINode(pos, dir);
    }
  }
  
  /**
   * Add the given child to the namespace.
   * @param src The full path name of the child node.
   * @throws QuotaExceededException is thrown if it violates quota limit
   */
  private boolean addINode(String src, INode child
      ) throws QuotaExceededException, UnresolvedLinkException {
    byte[][] components = INode.getPathComponents(src);
    child.setLocalName(components[components.length-1]);
    cacheName(child);
    writeLock();
    try {
      return addLastINode(getExistingPathINodes(components), child, true);
    } finally {
      writeUnlock();
    }
  }

  /**
   * Verify quota for adding or moving a new INode with required 
   * namespace and diskspace to a given position.
   *  
   * @param inodes INodes corresponding to a path
   * @param pos position where a new INode will be added
   * @param nsDelta needed namespace
   * @param dsDelta needed diskspace
   * @param commonAncestor Last node in inodes array that is a common ancestor
   *          for a INode that is being moved from one location to the other.
   *          Pass null if a node is not being moved.
   * @throws QuotaExceededException if quota limit is exceeded.
   */
  private static void verifyQuota(INode[] inodes, int pos, long nsDelta,
      long dsDelta, INode commonAncestor) throws QuotaExceededException {
    if (nsDelta <= 0 && dsDelta <= 0) {
      // if quota is being freed or not being consumed
      return;
    }

    // check existing components in the path
    for(int i = (pos > inodes.length? inodes.length: pos) - 1; i >= 0; i--) {
      if (commonAncestor == inodes[i]) {
        // Stop checking for quota when common ancestor is reached
        return;
      }
      final DirectoryWithQuotaFeature q
          = inodes[i].asDirectory().getDirectoryWithQuotaFeature();
      if (q != null) { // a directory with quota
        try {
          q.verifyQuota(nsDelta, dsDelta);
        } catch (QuotaExceededException e) {
          e.setPathName(getFullPathName(inodes, i));
          throw e;
        }
      }
    }
  }
  
  /**
   * Verify quota for rename operation where srcInodes[srcInodes.length-1] moves
   * dstInodes[dstInodes.length-1]
   * 
   * @param src directory from where node is being moved.
   * @param dst directory to where node is moved to.
   * @throws QuotaExceededException if quota limit is exceeded.
   */
  private void verifyQuotaForRename(INode[] src, INode[] dst)
      throws QuotaExceededException {
    if (!namesystem.isImageLoaded() || skipQuotaCheck) {
      // Do not check quota if edits log is still being processed
      return;
    }
    int i = 0;
    while(src[i] == dst[i]) { i++; }
    // src[i - 1] is the last common ancestor.

    final Quota.Counts delta = src[src.length - 1].computeQuotaUsage();
    
    // Reduce the required quota by dst that is being removed
    final int dstIndex = dst.length - 1;
    if (dst[dstIndex] != null) {
      delta.subtract(dst[dstIndex].computeQuotaUsage());
    }
    verifyQuota(dst, dstIndex, delta.get(Quota.NAMESPACE),
        delta.get(Quota.DISKSPACE), src[i - 1]);
  }

  /**
   * Checks file system limits (max component length and max directory items)
   * during a rename operation.
   *
   * @param srcIIP INodesInPath containing every inode in the rename source
   * @param dstIIP INodesInPath containing every inode in the rename destination
   * @throws PathComponentTooLongException child's name is too long.
   * @throws MaxDirectoryItemsExceededException too many children.
   */
  private void verifyFsLimitsForRename(INodesInPath srcIIP, INodesInPath dstIIP)
      throws PathComponentTooLongException, MaxDirectoryItemsExceededException {
    byte[] dstChildName = dstIIP.getLastLocalName();
    INode[] dstInodes = dstIIP.getINodes();
    int pos = dstInodes.length - 1;
    verifyMaxComponentLength(dstChildName, dstInodes, pos);
    // Do not enforce max directory items if renaming within same directory.
    if (srcIIP.getINode(-2) != dstIIP.getINode(-2)) {
      verifyMaxDirItems(dstInodes, pos);
    }
  }

  /** Verify if the snapshot name is legal. */
  void verifySnapshotName(String snapshotName, String path)
      throws PathComponentTooLongException {
    if (snapshotName.contains(Path.SEPARATOR)) {
      throw new HadoopIllegalArgumentException(
          "Snapshot name cannot contain \"" + Path.SEPARATOR + "\"");
    }
    final byte[] bytes = DFSUtil.string2Bytes(snapshotName);
    verifyINodeName(bytes);
    verifyMaxComponentLength(bytes, path, 0);
  }
  
  /** Verify if the inode name is legal. */
  void verifyINodeName(byte[] childName) throws HadoopIllegalArgumentException {
    if (Arrays.equals(HdfsConstants.DOT_SNAPSHOT_DIR_BYTES, childName)) {
      String s = "\"" + HdfsConstants.DOT_SNAPSHOT_DIR + "\" is a reserved name.";
      if (!namesystem.isImageLoaded()) {
        s += "  Please rename it before upgrade.";
      }
      throw new HadoopIllegalArgumentException(s);
    }
  }

  /**
   * Verify child's name for fs limit.
   *
   * @param childName byte[] containing new child name
   * @param parentPath Object either INode[] or String containing parent path
   * @param pos int position of new child in path
   * @throws PathComponentTooLongException child's name is too long.
   */
  private void verifyMaxComponentLength(byte[] childName, Object parentPath,
      int pos) throws PathComponentTooLongException {
    if (maxComponentLength == 0) {
      return;
    }

    final int length = childName.length;
    if (length > maxComponentLength) {
      final String p = parentPath instanceof INode[]?
          getFullPathName((INode[])parentPath, pos - 1): (String)parentPath;
      final PathComponentTooLongException e = new PathComponentTooLongException(
          maxComponentLength, length, p, DFSUtil.bytes2String(childName));
      if (namesystem.isImageLoaded()) {
        throw e;
      } else {
        // Do not throw if edits log is still being processed
        NameNode.LOG.error("ERROR in FSDirectory.verifyINodeName", e);
      }
    }
  }

  /**
   * Verify children size for fs limit.
   *
   * @param pathComponents INode[] containing full path of inodes to new child
   * @param pos int position of new child in pathComponents
   * @throws MaxDirectoryItemsExceededException too many children.
   */
  private void verifyMaxDirItems(INode[] pathComponents, int pos)
      throws MaxDirectoryItemsExceededException {

    final INodeDirectory parent = pathComponents[pos-1].asDirectory();
    final int count = parent.getChildrenList(Snapshot.CURRENT_STATE_ID).size();
    if (count >= maxDirItems) {
      final MaxDirectoryItemsExceededException e
          = new MaxDirectoryItemsExceededException(maxDirItems, count);
      if (namesystem.isImageLoaded()) {
        e.setPathName(getFullPathName(pathComponents, pos - 1));
        throw e;
      } else {
        // Do not throw if edits log is still being processed
        NameNode.LOG.error("FSDirectory.verifyMaxDirItems: "
            + e.getLocalizedMessage());
      }
    }
  }
  
  /**
   * The same as {@link #addChild(INodesInPath, int, INode, boolean)}
   * with pos = length - 1.
   */
  private boolean addLastINode(INodesInPath inodesInPath,
      INode inode, boolean checkQuota) throws QuotaExceededException {
    final int pos = inodesInPath.getINodes().length - 1;
    return addChild(inodesInPath, pos, inode, checkQuota);
  }

  /** Add a node child to the inodes at index pos. 
   * Its ancestors are stored at [0, pos-1].
   * @return false if the child with this name already exists; 
   *         otherwise return true;
   * @throws QuotaExceededException is thrown if it violates quota limit
   */
  private boolean addChild(INodesInPath iip, int pos,
      INode child, boolean checkQuota) throws QuotaExceededException {
    final INode[] inodes = iip.getINodes();
    // Disallow creation of /.reserved. This may be created when loading
    // editlog/fsimage during upgrade since /.reserved was a valid name in older
    // release. This may also be called when a user tries to create a file
    // or directory /.reserved.
    if (pos == 1 && inodes[0] == rootDir && isReservedName(child)) {
      throw new HadoopIllegalArgumentException(
          "File name \"" + child.getLocalName() + "\" is reserved and cannot "
              + "be created. If this is during upgrade change the name of the "
              + "existing file or directory to another name before upgrading "
              + "to the new release.");
    }
    // The filesystem limits are not really quotas, so this check may appear
    // odd. It's because a rename operation deletes the src, tries to add
    // to the dest, if that fails, re-adds the src from whence it came.
    // The rename code disables the quota when it's restoring to the
    // original location becase a quota violation would cause the the item
    // to go "poof".  The fs limits must be bypassed for the same reason.
    if (checkQuota) {
      verifyMaxComponentLength(child.getLocalNameBytes(), inodes, pos);
      verifyMaxDirItems(inodes, pos);
    }
    // always verify inode name
    verifyINodeName(child.getLocalNameBytes());
    
    final Quota.Counts counts = child.computeQuotaUsage();
    updateCount(iip, pos,
        counts.get(Quota.NAMESPACE), counts.get(Quota.DISKSPACE), checkQuota);
    boolean isRename = (child.getParent() != null);
    final INodeDirectory parent = inodes[pos-1].asDirectory();
    boolean added;
    try {
      added = parent.addChild(child, true, iip.getLatestSnapshotId());
    } catch (QuotaExceededException e) {
      updateCountNoQuotaCheck(iip, pos,
          -counts.get(Quota.NAMESPACE), -counts.get(Quota.DISKSPACE));
      throw e;
    }
    if (!added) {
      updateCountNoQuotaCheck(iip, pos,
          -counts.get(Quota.NAMESPACE), -counts.get(Quota.DISKSPACE));
    } else {
      iip.setINode(pos - 1, child.getParent());
      if (!isRename) {
        AclStorage.copyINodeDefaultAcl(child);
      }
      addToInodeMap(child);
    }
    return added;
  }
  
  private boolean addLastINodeNoQuotaCheck(INodesInPath inodesInPath, INode i) {
    try {
      return addLastINode(inodesInPath, i, false);
    } catch (QuotaExceededException e) {
      NameNode.LOG.warn("FSDirectory.addChildNoQuotaCheck - unexpected", e);
    }
    return false;
  }
  
  /**
   * Remove the last inode in the path from the namespace.
   * Count of each ancestor with quota is also updated.
   * @return -1 for failing to remove;
   *          0 for removing a reference whose referred inode has other 
   *            reference nodes;
   *         >0 otherwise. 
   */
  private long removeLastINode(final INodesInPath iip)
      throws QuotaExceededException {
    final int latestSnapshot = iip.getLatestSnapshotId();
    final INode last = iip.getLastINode();
    final INodeDirectory parent = iip.getINode(-2).asDirectory();
    if (!parent.removeChild(last, latestSnapshot)) {
      return -1;
    }
    
    if (!last.isInLatestSnapshot(latestSnapshot)) {
      final Quota.Counts counts = last.computeQuotaUsage();
      updateCountNoQuotaCheck(iip, iip.getINodes().length - 1,
          -counts.get(Quota.NAMESPACE), -counts.get(Quota.DISKSPACE));

      if (INodeReference.tryRemoveReference(last) > 0) {
        return 0;
      } else {
        return counts.get(Quota.NAMESPACE);
      }
    }
    return 1;
  }

  static String normalizePath(String src) {
    if (src.length() > 1 && src.endsWith("/")) {
      src = src.substring(0, src.length() - 1);
    }
    return src;
  }

  ContentSummary getContentSummary(String src) 
    throws FileNotFoundException, UnresolvedLinkException {
    String srcs = normalizePath(src);
    readLock();
    try {
      INode targetNode = getNode(srcs, false);
      if (targetNode == null) {
        throw new FileNotFoundException("File does not exist: " + srcs);
      }
      else {
        // Make it relinquish locks everytime contentCountLimit entries are
        // processed. 0 means disabled. I.e. blocking for the entire duration.
        ContentSummaryComputationContext cscc =

            new ContentSummaryComputationContext(this, getFSNamesystem(),
            contentCountLimit);
        ContentSummary cs = targetNode.computeAndConvertContentSummary(cscc);
        yieldCount += cscc.getYieldCount();
        return cs;
      }
    } finally {
      readUnlock();
    }
  }

  @VisibleForTesting
  public long getYieldCount() {
    return yieldCount;
  }

  public INodeMap getINodeMap() {
    return inodeMap;
  }
  
  /**
   * This method is always called with writeLock of FSDirectory held.
   */
  public final void addToInodeMap(INode inode) {
    if (inode instanceof INodeWithAdditionalFields) {
      inodeMap.put(inode);
      if (!inode.isSymlink()) {
        final XAttrFeature xaf = inode.getXAttrFeature();
        if (xaf != null) {
          final List<XAttr> xattrs = xaf.getXAttrs();
          for (XAttr xattr : xattrs) {
            final String xaName = XAttrHelper.getPrefixName(xattr);
            if (CRYPTO_XATTR_ENCRYPTION_ZONE.equals(xaName)) {
              ezManager.addEncryptionZone(inode.getId(),
                  new String(xattr.getValue()));
            }
          }
        }
      }
    }
  }
  
  /**
   * This method is always called with writeLock of FSDirectory held.
   */
  public final void removeFromInodeMap(List<? extends INode> inodes) {
    if (inodes != null) {
      for (INode inode : inodes) {
        if (inode != null && inode instanceof INodeWithAdditionalFields) {
          inodeMap.remove(inode);
          ezManager.removeEncryptionZone(inode.getId());
        }
      }
    }
  }
  
  /**
   * Get the inode from inodeMap based on its inode id.
   * @param id The given id
   * @return The inode associated with the given id
   */
  public INode getInode(long id) {
    readLock();
    try {
      return inodeMap.get(id);
    } finally {
      readUnlock();
    }
  }
  
  @VisibleForTesting
  int getInodeMapSize() {
    return inodeMap.size();
  }
  
  /**
   * See {@link ClientProtocol#setQuota(String, long, long)} for the contract.
   * Sets quota for for a directory.
   * @return INodeDirectory if any of the quotas have changed. null otherwise.
   * @throws FileNotFoundException if the path does not exist.
   * @throws PathIsNotDirectoryException if the path is not a directory.
   * @throws QuotaExceededException if the directory tree size is 
   *                                greater than the given quota
   * @throws UnresolvedLinkException if a symlink is encountered in src.
   * @throws SnapshotAccessControlException if path is in RO snapshot
   */
  INodeDirectory unprotectedSetQuota(String src, long nsQuota, long dsQuota)
      throws FileNotFoundException, PathIsNotDirectoryException,
      QuotaExceededException, UnresolvedLinkException,
      SnapshotAccessControlException {
    assert hasWriteLock();
    // sanity check
    if ((nsQuota < 0 && nsQuota != HdfsConstants.QUOTA_DONT_SET && 
         nsQuota != HdfsConstants.QUOTA_RESET) || 
        (dsQuota < 0 && dsQuota != HdfsConstants.QUOTA_DONT_SET && 
          dsQuota != HdfsConstants.QUOTA_RESET)) {
      throw new IllegalArgumentException("Illegal value for nsQuota or " +
                                         "dsQuota : " + nsQuota + " and " +
                                         dsQuota);
    }
    
    String srcs = normalizePath(src);
    final INodesInPath iip = getINodesInPath4Write(srcs, true);
    INodeDirectory dirNode = INodeDirectory.valueOf(iip.getLastINode(), srcs);
    if (dirNode.isRoot() && nsQuota == HdfsConstants.QUOTA_RESET) {
      throw new IllegalArgumentException("Cannot clear namespace quota on root.");
    } else { // a directory inode
      final Quota.Counts oldQuota = dirNode.getQuotaCounts();
      final long oldNsQuota = oldQuota.get(Quota.NAMESPACE);
      final long oldDsQuota = oldQuota.get(Quota.DISKSPACE);
      if (nsQuota == HdfsConstants.QUOTA_DONT_SET) {
        nsQuota = oldNsQuota;
      }
      if (dsQuota == HdfsConstants.QUOTA_DONT_SET) {
        dsQuota = oldDsQuota;
      }        
      if (oldNsQuota == nsQuota && oldDsQuota == dsQuota) {
        return null;
      }

      final int latest = iip.getLatestSnapshotId();
      dirNode.recordModification(latest);
      dirNode.setQuota(nsQuota, dsQuota);
      return dirNode;
    }
  }
  
  /**
   * See {@link ClientProtocol#setQuota(String, long, long)} for the contract.
   * @return INodeDirectory if any of the quotas have changed. null otherwise.
   * @throws SnapshotAccessControlException if path is in RO snapshot
   * @see #unprotectedSetQuota(String, long, long)
   */
  INodeDirectory setQuota(String src, long nsQuota, long dsQuota)
      throws FileNotFoundException, PathIsNotDirectoryException,
      QuotaExceededException, UnresolvedLinkException,
      SnapshotAccessControlException {
    writeLock();
    try {
      return unprotectedSetQuota(src, nsQuota, dsQuota);
    } finally {
      writeUnlock();
    }
  }
  
  long totalInodes() {
    readLock();
    try {
      return rootDir.getDirectoryWithQuotaFeature().getSpaceConsumed()
          .get(Quota.NAMESPACE);
    } finally {
      readUnlock();
    }
  }

  /**
   * Sets the access time on the file/directory. Logs it in the transaction log.
   */
  boolean setTimes(INode inode, long mtime, long atime, boolean force,
                   int latestSnapshotId) throws QuotaExceededException {
    writeLock();
    try {
      return unprotectedSetTimes(inode, mtime, atime, force, latestSnapshotId);
    } finally {
      writeUnlock();
    }
  }

  boolean unprotectedSetTimes(String src, long mtime, long atime, boolean force) 
      throws UnresolvedLinkException, QuotaExceededException {
    assert hasWriteLock();
    final INodesInPath i = getLastINodeInPath(src); 
    return unprotectedSetTimes(i.getLastINode(), mtime, atime, force,
        i.getLatestSnapshotId());
  }

  private boolean unprotectedSetTimes(INode inode, long mtime,
      long atime, boolean force, int latest) throws QuotaExceededException {
    assert hasWriteLock();
    boolean status = false;
    if (mtime != -1) {
      inode = inode.setModificationTime(mtime, latest);
      status = true;
    }
    if (atime != -1) {
      long inodeTime = inode.getAccessTime();

      // if the last access time update was within the last precision interval, then
      // no need to store access time
      if (atime <= inodeTime + getFSNamesystem().getAccessTimePrecision() && !force) {
        status =  false;
      } else {
        inode.setAccessTime(atime, latest);
        status = true;
      }
    } 
    return status;
  }

  /**
   * Reset the entire namespace tree.
   */
  void reset() {
    writeLock();
    try {
      rootDir = createRoot(getFSNamesystem());
      inodeMap.clear();
      addToInodeMap(rootDir);
      nameCache.reset();
    } finally {
      writeUnlock();
    }
  }

  /**
   * create an hdfs file status from an inode
   * 
   * @param path the local name
   * @param node inode
   * @param needLocation if block locations need to be included or not
   * @param isRawPath true if this is being called on behalf of a path in
   *                  /.reserved/raw
   * @return a file status
   * @throws IOException if any error occurs
   */
  private HdfsFileStatus createFileStatus(byte[] path, INode node,
<<<<<<< HEAD
      boolean needLocation, byte storagePolicy, int snapshot) throws IOException {
    if (needLocation) {
      return createLocatedFileStatus(path, node, storagePolicy, snapshot);
    } else {
      return createFileStatus(path, node, storagePolicy, snapshot);
=======
      boolean needLocation, int snapshot, boolean isRawPath)
      throws IOException {
    if (needLocation) {
      return createLocatedFileStatus(path, node, snapshot, isRawPath);
    } else {
      return createFileStatus(path, node, snapshot, isRawPath);
>>>>>>> 6824abc1
    }
  }

  /**
   * Create FileStatus by file INode 
   */
<<<<<<< HEAD
  HdfsFileStatus createFileStatus(byte[] path, INode node, byte storagePolicy,
      int snapshot) {
=======
   HdfsFileStatus createFileStatus(byte[] path, INode node,
       int snapshot, boolean isRawPath) throws IOException {
>>>>>>> 6824abc1
     long size = 0;     // length is zero for directories
     short replication = 0;
     long blocksize = 0;
     if (node.isFile()) {
       final INodeFile fileNode = node.asFile();
       size = fileNode.computeFileSize(snapshot);
       replication = fileNode.getFileReplication(snapshot);
       blocksize = fileNode.getPreferredBlockSize();
     }
     int childrenNum = node.isDirectory() ? 
         node.asDirectory().getChildrenNum(snapshot) : 0;

<<<<<<< HEAD
=======
     FileEncryptionInfo feInfo = isRawPath ? null :
         getFileEncryptionInfo(node, snapshot);

>>>>>>> 6824abc1
     return new HdfsFileStatus(
        size, 
        node.isDirectory(), 
        replication, 
        blocksize,
        node.getModificationTime(snapshot),
        node.getAccessTime(snapshot),
        getPermissionForFileStatus(node, snapshot),
        node.getUserName(snapshot),
        node.getGroupName(snapshot),
        node.isSymlink() ? node.asSymlink().getSymlink() : null,
        path,
        node.getId(),
<<<<<<< HEAD
        childrenNum, storagePolicy);
=======
        childrenNum,
        feInfo);
>>>>>>> 6824abc1
  }

  private byte getStoragePolicy(INode[] inodes, int snapshotId) {
    for (int i = inodes.length - 1; i >= 0; i--) {
      byte policy = inodes[i].getStoragePolicyID(snapshotId);
      if (policy != BlockStoragePolicy.ID_UNSPECIFIED) {
        return policy;
      }
    }
    return BlockStoragePolicy.ID_UNSPECIFIED;
  }  

  /**
   * Create FileStatus with location info by file INode
   */
  private HdfsLocatedFileStatus createLocatedFileStatus(byte[] path,
<<<<<<< HEAD
      INode node, byte storagePolicy, int snapshot) throws IOException {
=======
      INode node, int snapshot, boolean isRawPath) throws IOException {
>>>>>>> 6824abc1
    assert hasReadLock();
    long size = 0; // length is zero for directories
    short replication = 0;
    long blocksize = 0;
    LocatedBlocks loc = null;
    final FileEncryptionInfo feInfo = isRawPath ? null :
        getFileEncryptionInfo(node, snapshot);
    if (node.isFile()) {
      final INodeFile fileNode = node.asFile();
      size = fileNode.computeFileSize(snapshot);
      replication = fileNode.getFileReplication(snapshot);
      blocksize = fileNode.getPreferredBlockSize();

      final boolean inSnapshot = snapshot != Snapshot.CURRENT_STATE_ID; 
      final boolean isUc = !inSnapshot && fileNode.isUnderConstruction();
      final long fileSize = !inSnapshot && isUc ? 
          fileNode.computeFileSizeNotIncludingLastUcBlock() : size;

      loc = getFSNamesystem().getBlockManager().createLocatedBlocks(
          fileNode.getBlocks(), fileSize, isUc, 0L, size, false,
          inSnapshot, feInfo);
      if (loc == null) {
        loc = new LocatedBlocks();
      }
    }
    int childrenNum = node.isDirectory() ? 
        node.asDirectory().getChildrenNum(snapshot) : 0;

    HdfsLocatedFileStatus status =
        new HdfsLocatedFileStatus(size, node.isDirectory(), replication,
          blocksize, node.getModificationTime(snapshot),
          node.getAccessTime(snapshot),
          getPermissionForFileStatus(node, snapshot),
          node.getUserName(snapshot), node.getGroupName(snapshot),
          node.isSymlink() ? node.asSymlink().getSymlink() : null, path,
<<<<<<< HEAD
          node.getId(), loc, childrenNum, storagePolicy);
=======
          node.getId(), loc, childrenNum, feInfo);
>>>>>>> 6824abc1
    // Set caching information for the located blocks.
    if (loc != null) {
      CacheManager cacheManager = namesystem.getCacheManager();
      for (LocatedBlock lb: loc.getLocatedBlocks()) {
        cacheManager.setCachedLocations(lb);
      }
    }
    return status;
  }

  /**
   * Returns an inode's FsPermission for use in an outbound FileStatus.  If the
   * inode has an ACL, then this method will convert to a FsAclPermission.
   *
   * @param node INode to check
   * @param snapshot int snapshot ID
   * @return FsPermission from inode, with ACL bit on if the inode has an ACL
   */
  private static FsPermission getPermissionForFileStatus(INode node,
      int snapshot) {
    FsPermission perm = node.getFsPermission(snapshot);
    if (node.getAclFeature(snapshot) != null) {
      perm = new FsAclPermission(perm);
    }
    return perm;
  }

  /**
   * Add the specified path into the namespace.
   */
  INodeSymlink addSymlink(long id, String path, String target,
                          long mtime, long atime, PermissionStatus perm)
          throws UnresolvedLinkException, QuotaExceededException {
    writeLock();
    try {
      return unprotectedAddSymlink(id, path, target, mtime, atime, perm);
    } finally {
      writeUnlock();
    }
  }

  INodeSymlink unprotectedAddSymlink(long id, String path, String target,
      long mtime, long atime, PermissionStatus perm)
      throws UnresolvedLinkException, QuotaExceededException {
    assert hasWriteLock();
    final INodeSymlink symlink = new INodeSymlink(id, null, perm, mtime, atime,
        target);
    return addINode(path, symlink) ? symlink : null;
  }

  List<AclEntry> modifyAclEntries(String src, List<AclEntry> aclSpec) throws IOException {
    writeLock();
    try {
      return unprotectedModifyAclEntries(src, aclSpec);
    } finally {
      writeUnlock();
    }
  }

  private List<AclEntry> unprotectedModifyAclEntries(String src,
      List<AclEntry> aclSpec) throws IOException {
    assert hasWriteLock();
    INodesInPath iip = getINodesInPath4Write(normalizePath(src), true);
    INode inode = resolveLastINode(src, iip);
    int snapshotId = iip.getLatestSnapshotId();
    List<AclEntry> existingAcl = AclStorage.readINodeLogicalAcl(inode);
    List<AclEntry> newAcl = AclTransformation.mergeAclEntries(existingAcl,
      aclSpec);
    AclStorage.updateINodeAcl(inode, newAcl, snapshotId);
    return newAcl;
  }

  List<AclEntry> removeAclEntries(String src, List<AclEntry> aclSpec) throws IOException {
    writeLock();
    try {
      return unprotectedRemoveAclEntries(src, aclSpec);
    } finally {
      writeUnlock();
    }
  }

  private List<AclEntry> unprotectedRemoveAclEntries(String src,
      List<AclEntry> aclSpec) throws IOException {
    assert hasWriteLock();
    INodesInPath iip = getINodesInPath4Write(normalizePath(src), true);
    INode inode = resolveLastINode(src, iip);
    int snapshotId = iip.getLatestSnapshotId();
    List<AclEntry> existingAcl = AclStorage.readINodeLogicalAcl(inode);
    List<AclEntry> newAcl = AclTransformation.filterAclEntriesByAclSpec(
      existingAcl, aclSpec);
    AclStorage.updateINodeAcl(inode, newAcl, snapshotId);
    return newAcl;
  }

  List<AclEntry> removeDefaultAcl(String src) throws IOException {
    writeLock();
    try {
      return unprotectedRemoveDefaultAcl(src);
    } finally {
      writeUnlock();
    }
  }

  private List<AclEntry> unprotectedRemoveDefaultAcl(String src)
      throws IOException {
    assert hasWriteLock();
    INodesInPath iip = getINodesInPath4Write(normalizePath(src), true);
    INode inode = resolveLastINode(src, iip);
    int snapshotId = iip.getLatestSnapshotId();
    List<AclEntry> existingAcl = AclStorage.readINodeLogicalAcl(inode);
    List<AclEntry> newAcl = AclTransformation.filterDefaultAclEntries(
      existingAcl);
    AclStorage.updateINodeAcl(inode, newAcl, snapshotId);
    return newAcl;
  }

  void removeAcl(String src) throws IOException {
    writeLock();
    try {
      unprotectedRemoveAcl(src);
    } finally {
      writeUnlock();
    }
  }

  private void unprotectedRemoveAcl(String src) throws IOException {
    assert hasWriteLock();
    INodesInPath iip = getINodesInPath4Write(normalizePath(src), true);
    INode inode = resolveLastINode(src, iip);
    int snapshotId = iip.getLatestSnapshotId();
    AclStorage.removeINodeAcl(inode, snapshotId);
  }

  List<AclEntry> setAcl(String src, List<AclEntry> aclSpec) throws IOException {
    writeLock();
    try {
      return unprotectedSetAcl(src, aclSpec);
    } finally {
      writeUnlock();
    }
  }

  List<AclEntry> unprotectedSetAcl(String src, List<AclEntry> aclSpec)
      throws IOException {
    // ACL removal is logged to edits as OP_SET_ACL with an empty list.
    if (aclSpec.isEmpty()) {
      unprotectedRemoveAcl(src);
      return AclFeature.EMPTY_ENTRY_LIST;
    }

    assert hasWriteLock();
    INodesInPath iip = getINodesInPath4Write(normalizePath(src), true);
    INode inode = resolveLastINode(src, iip);
    int snapshotId = iip.getLatestSnapshotId();
    List<AclEntry> existingAcl = AclStorage.readINodeLogicalAcl(inode);
    List<AclEntry> newAcl = AclTransformation.replaceAclEntries(existingAcl,
      aclSpec);
    AclStorage.updateINodeAcl(inode, newAcl, snapshotId);
    return newAcl;
  }

  AclStatus getAclStatus(String src) throws IOException {
    String srcs = normalizePath(src);
    readLock();
    try {
      // There is no real inode for the path ending in ".snapshot", so return a
      // non-null, unpopulated AclStatus.  This is similar to getFileInfo.
      if (srcs.endsWith(HdfsConstants.SEPARATOR_DOT_SNAPSHOT_DIR) &&
          getINode4DotSnapshot(srcs) != null) {
        return new AclStatus.Builder().owner("").group("").build();
      }
      INodesInPath iip = getLastINodeInPath(srcs, true);
      INode inode = resolveLastINode(src, iip);
      int snapshotId = iip.getPathSnapshotId();
      List<AclEntry> acl = AclStorage.readINodeAcl(inode, snapshotId);
      return new AclStatus.Builder()
          .owner(inode.getUserName()).group(inode.getGroupName())
          .stickyBit(inode.getFsPermission(snapshotId).getStickyBit())
          .addEntries(acl).build();
    } finally {
      readUnlock();
    }
  }

  /**
   * Removes a list of XAttrs from an inode at a path.
   *
   * @param src path of inode
   * @param toRemove XAttrs to be removed
   * @return List of XAttrs that were removed
   * @throws IOException if the inode does not exist, if quota is exceeded
   */
  List<XAttr> removeXAttrs(final String src, final List<XAttr> toRemove)
      throws IOException {
    writeLock();
    try {
      return unprotectedRemoveXAttrs(src, toRemove);
    } finally {
      writeUnlock();
    }
  }

  List<XAttr> unprotectedRemoveXAttrs(final String src,
      final List<XAttr> toRemove) throws IOException {
    assert hasWriteLock();
    INodesInPath iip = getINodesInPath4Write(normalizePath(src), true);
    INode inode = resolveLastINode(src, iip);
    int snapshotId = iip.getLatestSnapshotId();
    List<XAttr> existingXAttrs = XAttrStorage.readINodeXAttrs(inode);
    List<XAttr> removedXAttrs = Lists.newArrayListWithCapacity(toRemove.size());
    List<XAttr> newXAttrs = filterINodeXAttrs(existingXAttrs, toRemove,
        removedXAttrs);
    if (existingXAttrs.size() != newXAttrs.size()) {
      XAttrStorage.updateINodeXAttrs(inode, newXAttrs, snapshotId);
      return removedXAttrs;
    }
    return null;
  }

  /**
   * Filter XAttrs from a list of existing XAttrs. Removes matched XAttrs from
   * toFilter and puts them into filtered. Upon completion,
   * toFilter contains the filter XAttrs that were not found, while
   * fitleredXAttrs contains the XAttrs that were found.
   *
   * @param existingXAttrs Existing XAttrs to be filtered
   * @param toFilter XAttrs to filter from the existing XAttrs
   * @param filtered Return parameter, XAttrs that were filtered
   * @return List of XAttrs that does not contain filtered XAttrs
   */
  @VisibleForTesting
  List<XAttr> filterINodeXAttrs(final List<XAttr> existingXAttrs,
      final List<XAttr> toFilter, final List<XAttr> filtered) {
    if (existingXAttrs == null || existingXAttrs.isEmpty() ||
        toFilter == null || toFilter.isEmpty()) {
      return existingXAttrs;
    }

    // Populate a new list with XAttrs that pass the filter
    List<XAttr> newXAttrs =
        Lists.newArrayListWithCapacity(existingXAttrs.size());
    for (XAttr a : existingXAttrs) {
      boolean add = true;
      for (ListIterator<XAttr> it = toFilter.listIterator(); it.hasNext()
          ;) {
        XAttr filter = it.next();
        Preconditions.checkArgument(!KEYID_XATTR.equalsIgnoreValue(filter),
            "The encryption zone xattr should never be deleted.");
        if (a.equalsIgnoreValue(filter)) {
          add = false;
          it.remove();
          filtered.add(filter);
          break;
        }
      }
      if (add) {
        newXAttrs.add(a);
      }
    }

    return newXAttrs;
  }

  boolean isInAnEZ(INodesInPath iip)
      throws UnresolvedLinkException, SnapshotAccessControlException {
    readLock();
    try {
      return ezManager.isInAnEZ(iip);
    } finally {
      readUnlock();
    }
  }

  String getKeyName(INodesInPath iip) {
    readLock();
    try {
      return ezManager.getKeyName(iip);
    } finally {
      readUnlock();
    }
  }

  XAttr createEncryptionZone(String src, String keyName)
    throws IOException {
    writeLock();
    try {
      return ezManager.createEncryptionZone(src, keyName);
    } finally {
      writeUnlock();
    }
  }

  EncryptionZoneWithId getEZForPath(INodesInPath iip) {
    readLock();
    try {
      return ezManager.getEZINodeForPath(iip);
    } finally {
      readUnlock();
    }
  }

  BatchedListEntries<EncryptionZoneWithId> listEncryptionZones(long prevId)
      throws IOException {
    readLock();
    try {
      return ezManager.listEncryptionZones(prevId);
    } finally {
      readUnlock();
    }
  }

  /**
   * Set the FileEncryptionInfo for an INode.
   */
  void setFileEncryptionInfo(String src, FileEncryptionInfo info)
      throws IOException {
    // Make the PB for the xattr
    final HdfsProtos.FileEncryptionInfoProto proto = PBHelper.convert(info);
    final byte[] protoBytes = proto.toByteArray();
    final XAttr fileEncryptionAttr =
        XAttrHelper.buildXAttr(CRYPTO_XATTR_FILE_ENCRYPTION_INFO, protoBytes);
    final List<XAttr> xAttrs = Lists.newArrayListWithCapacity(1);
    xAttrs.add(fileEncryptionAttr);

    writeLock();
    try {
      unprotectedSetXAttrs(src, xAttrs, EnumSet.of(XAttrSetFlag.CREATE));
    } finally {
      writeUnlock();
    }
  }

  /**
   * Return the FileEncryptionInfo for an INode, or null if the INode is not
   * an encrypted file.
   */
  FileEncryptionInfo getFileEncryptionInfo(INode inode, int snapshotId)
      throws IOException {
    if (!inode.isFile()) {
      return null;
    }
    readLock();
    try {
      List<XAttr> xAttrs = XAttrStorage.readINodeXAttrs(inode, snapshotId);
      if (xAttrs == null) {
        return null;
      }
      for (XAttr x : xAttrs) {
        if (XAttrHelper.getPrefixName(x)
            .equals(CRYPTO_XATTR_FILE_ENCRYPTION_INFO)) {
          try {
            HdfsProtos.FileEncryptionInfoProto proto =
                HdfsProtos.FileEncryptionInfoProto.parseFrom(x.getValue());
            FileEncryptionInfo feInfo = PBHelper.convert(proto);
            return feInfo;
          } catch (InvalidProtocolBufferException e) {
            throw new IOException("Could not parse file encryption info for " +
                "inode " + inode, e);
          }
        }
      }
      return null;
    } finally {
      readUnlock();
    }
  }

  void setXAttrs(final String src, final List<XAttr> xAttrs,
      final EnumSet<XAttrSetFlag> flag) throws IOException {
    writeLock();
    try {
      unprotectedSetXAttrs(src, xAttrs, flag);
    } finally {
      writeUnlock();
    }
  }
  
  INode unprotectedSetXAttrs(final String src, final List<XAttr> xAttrs,
      final EnumSet<XAttrSetFlag> flag)
      throws QuotaExceededException, IOException {
    assert hasWriteLock();
    INodesInPath iip = getINodesInPath4Write(normalizePath(src), true);
    INode inode = resolveLastINode(src, iip);
    int snapshotId = iip.getLatestSnapshotId();
    List<XAttr> existingXAttrs = XAttrStorage.readINodeXAttrs(inode);
    List<XAttr> newXAttrs = setINodeXAttrs(existingXAttrs, xAttrs, flag);

    /*
     * If we're adding the encryption zone xattr, then add src to the list
     * of encryption zones.
     */
    for (XAttr xattr : newXAttrs) {
      final String xaName = XAttrHelper.getPrefixName(xattr);
      if (CRYPTO_XATTR_ENCRYPTION_ZONE.equals(xaName)) {
        ezManager.addEncryptionZone(inode.getId(), new String(xattr.getValue()));
      }
    }

    XAttrStorage.updateINodeXAttrs(inode, newXAttrs, snapshotId);
    return inode;
  }

  List<XAttr> setINodeXAttrs(final List<XAttr> existingXAttrs,
      final List<XAttr> toSet, final EnumSet<XAttrSetFlag> flag)
      throws IOException {
    // Check for duplicate XAttrs in toSet
    // We need to use a custom comparator, so using a HashSet is not suitable
    for (int i = 0; i < toSet.size(); i++) {
      for (int j = i + 1; j < toSet.size(); j++) {
        if (toSet.get(i).equalsIgnoreValue(toSet.get(j))) {
          throw new IOException("Cannot specify the same XAttr to be set " +
              "more than once");
        }
      }
    }

    // Count the current number of user-visible XAttrs for limit checking
    int userVisibleXAttrsNum = 0; // Number of user visible xAttrs

    // The XAttr list is copied to an exactly-sized array when it's stored,
    // so there's no need to size it precisely here.
    int newSize = (existingXAttrs != null) ? existingXAttrs.size() : 0;
    newSize += toSet.size();
    List<XAttr> xAttrs = Lists.newArrayListWithCapacity(newSize);

    // Check if the XAttr already exists to validate with the provided flag
    for (XAttr xAttr: toSet) {
      boolean exist = false;
      if (existingXAttrs != null) {
        for (XAttr a : existingXAttrs) {
          if (a.equalsIgnoreValue(xAttr)) {
            exist = true;
            break;
          }
        }
      }
      XAttrSetFlag.validate(xAttr.getName(), exist, flag);
      // add the new XAttr since it passed validation
      xAttrs.add(xAttr);
      if (isUserVisible(xAttr)) {
        userVisibleXAttrsNum++;
      }
    }

    // Add the existing xattrs back in, if they weren't already set
    if (existingXAttrs != null) {
      for (XAttr existing : existingXAttrs) {
        boolean alreadySet = false;
        for (XAttr set : toSet) {
          if (set.equalsIgnoreValue(existing)) {
            alreadySet = true;
            break;
          }
        }
        if (!alreadySet) {
          xAttrs.add(existing);
          if (isUserVisible(existing)) {
            userVisibleXAttrsNum++;
          }
        }
      }
    }

    if (userVisibleXAttrsNum > inodeXAttrsLimit) {
      throw new IOException("Cannot add additional XAttr to inode, "
          + "would exceed limit of " + inodeXAttrsLimit);
    }

    return xAttrs;
  }
  
  private boolean isUserVisible(XAttr xAttr) {
    if (xAttr.getNameSpace() == XAttr.NameSpace.USER || 
        xAttr.getNameSpace() == XAttr.NameSpace.TRUSTED) {
      return true;
    }
    return false;
  }
  
  List<XAttr> getXAttrs(String src) throws IOException {
    String srcs = normalizePath(src);
    readLock();
    try {
      INodesInPath iip = getLastINodeInPath(srcs, true);
      INode inode = resolveLastINode(src, iip);
      int snapshotId = iip.getPathSnapshotId();
      return XAttrStorage.readINodeXAttrs(inode, snapshotId);
    } finally {
      readUnlock();
    }
  }

  private static INode resolveLastINode(String src, INodesInPath iip)
      throws FileNotFoundException {
    INode inode = iip.getLastINode();
    if (inode == null)
      throw new FileNotFoundException("cannot find " + src);
    return inode;
  }

  /**
   * Caches frequently used file names to reuse file name objects and
   * reduce heap size.
   */
  void cacheName(INode inode) {
    // Name is cached only for files
    if (!inode.isFile()) {
      return;
    }
    ByteArray name = new ByteArray(inode.getLocalNameBytes());
    name = nameCache.put(name);
    if (name != null) {
      inode.setLocalName(name.getBytes());
    }
  }
  
  void shutdown() {
    nameCache.reset();
    inodeMap.clear();
  }
  
  /**
   * Given an INode get all the path complents leading to it from the root.
   * If an Inode corresponding to C is given in /A/B/C, the returned
   * patch components will be {root, A, B, C}.
   * Note that this method cannot handle scenarios where the inode is in a
   * snapshot.
   */
  public static byte[][] getPathComponents(INode inode) {
    List<byte[]> components = new ArrayList<byte[]>();
    components.add(0, inode.getLocalNameBytes());
    while(inode.getParent() != null) {
      components.add(0, inode.getParent().getLocalNameBytes());
      inode = inode.getParent();
    }
    return components.toArray(new byte[components.size()][]);
  }

  /**
   * @return path components for reserved path, else null.
   */
  static byte[][] getPathComponentsForReservedPath(String src) {
    return !isReservedName(src) ? null : INode.getPathComponents(src);
  }

  /** Check if a given inode name is reserved */
  public static boolean isReservedName(INode inode) {
    return CHECK_RESERVED_FILE_NAMES
            && Arrays.equals(inode.getLocalNameBytes(), DOT_RESERVED);
  }

  /** Check if a given path is reserved */
  public static boolean isReservedName(String src) {
    return src.startsWith(DOT_RESERVED_PATH_PREFIX);
  }

  static boolean isReservedRawName(String src) {
    return src.startsWith(DOT_RESERVED_PATH_PREFIX +
        Path.SEPARATOR + RAW_STRING);
  }

  /**
   * Resolve a /.reserved/... path to a non-reserved path.
   * <p/>
   * There are two special hierarchies under /.reserved/:
   * <p/>
   * /.reserved/.inodes/<inodeid> performs a path lookup by inodeid,
   * <p/>
   * /.reserved/raw/... returns the encrypted (raw) bytes of a file in an
   * encryption zone. For instance, if /ezone is an encryption zone, then
   * /ezone/a refers to the decrypted file and /.reserved/raw/ezone/a refers to
   * the encrypted (raw) bytes of /ezone/a.
   * <p/>
   * Pathnames in the /.reserved/raw directory that resolve to files not in an
   * encryption zone are equivalent to the corresponding non-raw path. Hence,
   * if /a/b/c refers to a file that is not in an encryption zone, then
   * /.reserved/raw/a/b/c is equivalent (they both refer to the same
   * unencrypted file).
   * 
   * @param src path that is being processed
   * @param pathComponents path components corresponding to the path
   * @param fsd FSDirectory
   * @return if the path indicates an inode, return path after replacing up to
   *         <inodeid> with the corresponding path of the inode, else the path
   *         in {@code src} as is. If the path refers to a path in the "raw"
   *         directory, return the non-raw pathname.
   * @throws FileNotFoundException if inodeid is invalid
   */
  static String resolvePath(String src, byte[][] pathComponents,
      FSDirectory fsd) throws FileNotFoundException {
    final int nComponents = (pathComponents == null) ?
        0 : pathComponents.length;
    if (nComponents <= 2) {
      return src;
    }
    if (!Arrays.equals(DOT_RESERVED, pathComponents[1])) {
      /* This is not a /.reserved/ path so do nothing. */
      return src;
    }

    if (Arrays.equals(DOT_INODES, pathComponents[2])) {
      /* It's a /.reserved/.inodes path. */
      if (nComponents > 3) {
        return resolveDotInodesPath(src, pathComponents, fsd);
      } else {
        return src;
      }
    } else if (Arrays.equals(RAW, pathComponents[2])) {
      /* It's /.reserved/raw so strip off the /.reserved/raw prefix. */
      if (nComponents == 3) {
        return Path.SEPARATOR;
      } else {
        return constructRemainingPath("", pathComponents, 3);
      }
    } else {
      /* It's some sort of /.reserved/<unknown> path. Ignore it. */
      return src;
    }
  }

  private static String resolveDotInodesPath(String src,
      byte[][] pathComponents, FSDirectory fsd)
      throws FileNotFoundException {
    final String inodeId = DFSUtil.bytes2String(pathComponents[3]);
    final long id;
    try {
      id = Long.parseLong(inodeId);
    } catch (NumberFormatException e) {
      throw new FileNotFoundException("Invalid inode path: " + src);
    }
    if (id == INodeId.ROOT_INODE_ID && pathComponents.length == 4) {
      return Path.SEPARATOR;
    }
    INode inode = fsd.getInode(id);
    if (inode == null) {
      throw new FileNotFoundException(
          "File for given inode path does not exist: " + src);
    }
    
    // Handle single ".." for NFS lookup support.
    if ((pathComponents.length > 4)
        && DFSUtil.bytes2String(pathComponents[4]).equals("..")) {
      INode parent = inode.getParent();
      if (parent == null || parent.getId() == INodeId.ROOT_INODE_ID) {
        // inode is root, or its parent is root.
        return Path.SEPARATOR;
      } else {
        return parent.getFullPathName();
      }
    }

    String path = "";
    if (id != INodeId.ROOT_INODE_ID) {
      path = inode.getFullPathName();
    }
    return constructRemainingPath(path, pathComponents, 4);
  }

  private static String constructRemainingPath(String pathPrefix,
      byte[][] pathComponents, int startAt) {

    StringBuilder path = new StringBuilder(pathPrefix);
    for (int i = startAt; i < pathComponents.length; i++) {
      path.append(Path.SEPARATOR).append(
          DFSUtil.bytes2String(pathComponents[i]));
    }
    if (NameNode.LOG.isDebugEnabled()) {
      NameNode.LOG.debug("Resolved path is " + path);
    }
    return path.toString();
  }

  /** @return the {@link INodesInPath} containing only the last inode. */
  private INodesInPath getLastINodeInPath(String path, boolean resolveLink
  ) throws UnresolvedLinkException {
    return INodesInPath.resolve(rootDir, INode.getPathComponents(path), 1,
            resolveLink);
  }

  /** @return the {@link INodesInPath} containing all inodes in the path. */
  INodesInPath getINodesInPath(String path, boolean resolveLink
  ) throws UnresolvedLinkException {
    final byte[][] components = INode.getPathComponents(path);
    return INodesInPath.resolve(rootDir, components, components.length,
            resolveLink);
  }

  /** @return the last inode in the path. */
  INode getNode(String path, boolean resolveLink)
          throws UnresolvedLinkException {
    return getLastINodeInPath(path, resolveLink).getINode(0);
  }

  /**
   * @return the INode of the last component in src, or null if the last
   * component does not exist.
   * @throws UnresolvedLinkException if symlink can't be resolved
   * @throws SnapshotAccessControlException if path is in RO snapshot
   */
  private INode getINode4Write(String src, boolean resolveLink)
          throws UnresolvedLinkException, SnapshotAccessControlException {
    return getINodesInPath4Write(src, resolveLink).getLastINode();
  }

  /**
   * @return the INodesInPath of the components in src
   * @throws UnresolvedLinkException if symlink can't be resolved
   * @throws SnapshotAccessControlException if path is in RO snapshot
   */
  INodesInPath getINodesInPath4Write(String src, boolean resolveLink)
          throws UnresolvedLinkException, SnapshotAccessControlException {
    final byte[][] components = INode.getPathComponents(src);
    INodesInPath inodesInPath = INodesInPath.resolve(rootDir, components,
            components.length, resolveLink);
    if (inodesInPath.isSnapshot()) {
      throw new SnapshotAccessControlException(
              "Modification on a read-only snapshot is disallowed");
    }
    return inodesInPath;
  }
}<|MERGE_RESOLUTION|>--- conflicted
+++ resolved
@@ -1379,11 +1379,8 @@
       if (!targetNode.isDirectory()) {
         return new DirectoryListing(
             new HdfsFileStatus[]{createFileStatus(HdfsFileStatus.EMPTY_NAME,
-<<<<<<< HEAD
-                targetNode, needLocation, parentStoragePolicy, snapshot)}, 0);
-=======
-                targetNode, needLocation, snapshot, isRawPath)}, 0);
->>>>>>> 6824abc1
+                targetNode, needLocation, parentStoragePolicy, snapshot,
+                isRawPath)}, 0);
       }
 
       final INodeDirectory dirInode = targetNode.asDirectory();
@@ -1397,13 +1394,10 @@
       for (int i=0; i<numOfListing && locationBudget>0; i++) {
         INode cur = contents.get(startChild+i);
         byte curPolicy = cur.getStoragePolicyID(snapshot);
-        listing[i] = createFileStatus(cur.getLocalNameBytes(), cur,
-<<<<<<< HEAD
-            needLocation, curPolicy != BlockStoragePolicy.ID_UNSPECIFIED ?
-                curPolicy : parentStoragePolicy, snapshot);
-=======
-            needLocation, snapshot, isRawPath);
->>>>>>> 6824abc1
+        listing[i] = createFileStatus(cur.getLocalNameBytes(), cur, needLocation,
+            curPolicy != BlockStoragePolicy.ID_UNSPECIFIED ?
+                curPolicy : parentStoragePolicy,
+            snapshot, isRawPath);
         listingCnt++;
         if (needLocation) {
             // Once we  hit lsLimit locations, stop.
@@ -1454,11 +1448,7 @@
     for (int i = 0; i < numOfListing; i++) {
       Root sRoot = snapshots.get(i + skipSize).getRoot();
       listing[i] = createFileStatus(sRoot.getLocalNameBytes(), sRoot,
-<<<<<<< HEAD
-          BlockStoragePolicy.ID_UNSPECIFIED, Snapshot.CURRENT_STATE_ID);
-=======
-          Snapshot.CURRENT_STATE_ID, false);
->>>>>>> 6824abc1
+          BlockStoragePolicy.ID_UNSPECIFIED, Snapshot.CURRENT_STATE_ID, false);
     }
     return new DirectoryListing(
         listing, snapshots.size() - skipSize - numOfListing);
@@ -1481,14 +1471,9 @@
       }
       final INodesInPath inodesInPath = getLastINodeInPath(srcs, resolveLink);
       final INode i = inodesInPath.getINode(0);
-<<<<<<< HEAD
       return i == null ? null : createFileStatus(HdfsFileStatus.EMPTY_NAME, i,
-          BlockStoragePolicy.ID_UNSPECIFIED, inodesInPath.getPathSnapshotId());
-=======
-
-      return i == null? null: createFileStatus(HdfsFileStatus.EMPTY_NAME, i,
-          inodesInPath.getPathSnapshotId(), isRawPath);
->>>>>>> 6824abc1
+          BlockStoragePolicy.ID_UNSPECIFIED, inodesInPath.getPathSnapshotId(),
+          isRawPath);
     } finally {
       readUnlock();
     }
@@ -1505,11 +1490,7 @@
       throws UnresolvedLinkException {
     if (getINode4DotSnapshot(src) != null) {
       return new HdfsFileStatus(0, true, 0, 0, 0, 0, null, null, null, null,
-<<<<<<< HEAD
-          HdfsFileStatus.EMPTY_NAME, -1L, 0, BlockStoragePolicy.ID_UNSPECIFIED);
-=======
-          HdfsFileStatus.EMPTY_NAME, -1L, 0, null);
->>>>>>> 6824abc1
+          HdfsFileStatus.EMPTY_NAME, -1L, 0, null, BlockStoragePolicy.ID_UNSPECIFIED);
     }
     return null;
   }
@@ -2337,33 +2318,20 @@
    * @throws IOException if any error occurs
    */
   private HdfsFileStatus createFileStatus(byte[] path, INode node,
-<<<<<<< HEAD
-      boolean needLocation, byte storagePolicy, int snapshot) throws IOException {
-    if (needLocation) {
-      return createLocatedFileStatus(path, node, storagePolicy, snapshot);
-    } else {
-      return createFileStatus(path, node, storagePolicy, snapshot);
-=======
-      boolean needLocation, int snapshot, boolean isRawPath)
+      boolean needLocation, byte storagePolicy, int snapshot, boolean isRawPath)
       throws IOException {
     if (needLocation) {
-      return createLocatedFileStatus(path, node, snapshot, isRawPath);
+      return createLocatedFileStatus(path, node, storagePolicy, snapshot, isRawPath);
     } else {
-      return createFileStatus(path, node, snapshot, isRawPath);
->>>>>>> 6824abc1
+      return createFileStatus(path, node, storagePolicy, snapshot, isRawPath);
     }
   }
 
   /**
    * Create FileStatus by file INode 
    */
-<<<<<<< HEAD
   HdfsFileStatus createFileStatus(byte[] path, INode node, byte storagePolicy,
-      int snapshot) {
-=======
-   HdfsFileStatus createFileStatus(byte[] path, INode node,
-       int snapshot, boolean isRawPath) throws IOException {
->>>>>>> 6824abc1
+      int snapshot, boolean isRawPath) throws IOException {
      long size = 0;     // length is zero for directories
      short replication = 0;
      long blocksize = 0;
@@ -2375,13 +2343,9 @@
      }
      int childrenNum = node.isDirectory() ? 
          node.asDirectory().getChildrenNum(snapshot) : 0;
-
-<<<<<<< HEAD
-=======
      FileEncryptionInfo feInfo = isRawPath ? null :
          getFileEncryptionInfo(node, snapshot);
 
->>>>>>> 6824abc1
      return new HdfsFileStatus(
         size, 
         node.isDirectory(), 
@@ -2395,12 +2359,9 @@
         node.isSymlink() ? node.asSymlink().getSymlink() : null,
         path,
         node.getId(),
-<<<<<<< HEAD
-        childrenNum, storagePolicy);
-=======
         childrenNum,
-        feInfo);
->>>>>>> 6824abc1
+        feInfo,
+        storagePolicy);
   }
 
   private byte getStoragePolicy(INode[] inodes, int snapshotId) {
@@ -2416,12 +2377,8 @@
   /**
    * Create FileStatus with location info by file INode
    */
-  private HdfsLocatedFileStatus createLocatedFileStatus(byte[] path,
-<<<<<<< HEAD
-      INode node, byte storagePolicy, int snapshot) throws IOException {
-=======
-      INode node, int snapshot, boolean isRawPath) throws IOException {
->>>>>>> 6824abc1
+  private HdfsLocatedFileStatus createLocatedFileStatus(byte[] path, INode node,
+      byte storagePolicy, int snapshot, boolean isRawPath) throws IOException {
     assert hasReadLock();
     long size = 0; // length is zero for directories
     short replication = 0;
@@ -2457,11 +2414,7 @@
           getPermissionForFileStatus(node, snapshot),
           node.getUserName(snapshot), node.getGroupName(snapshot),
           node.isSymlink() ? node.asSymlink().getSymlink() : null, path,
-<<<<<<< HEAD
-          node.getId(), loc, childrenNum, storagePolicy);
-=======
-          node.getId(), loc, childrenNum, feInfo);
->>>>>>> 6824abc1
+          node.getId(), loc, childrenNum, feInfo, storagePolicy);
     // Set caching information for the located blocks.
     if (loc != null) {
       CacheManager cacheManager = namesystem.getCacheManager();
