--- conflicted
+++ resolved
@@ -3326,7 +3326,7 @@
   boolean isFileClosed(String src) 
       throws AccessControlException, UnresolvedLinkException,
       StandbyException, IOException {
-    FSPermissionChecker pc = getPermissionChecker();	
+    FSPermissionChecker pc = getPermissionChecker();  
     checkOperation(OperationCategory.READ);
     readLock();
     try {
@@ -3784,47 +3784,39 @@
         // find the DatanodeDescriptor objects
         // There should be no locations in the blockManager till now because the
         // file is underConstruction
-<<<<<<< HEAD
-        final DatanodeStorageInfo[] storages = blockManager.getDatanodeManager()
-            .getDatanodeStorageInfos(newtargets, newtargetstorages);
-        if (closeFile && storages != null) {
+        ArrayList<DatanodeDescriptor> trimmedTargets =
+            new ArrayList<DatanodeDescriptor>(newtargets.length);
+        ArrayList<String> trimmedStorages =
+            new ArrayList<String>(newtargets.length);
+        if (newtargets.length > 0) {
+          for (int i = 0; i < newtargets.length; ++i) {
+            // try to get targetNode
+            DatanodeDescriptor targetNode =
+                blockManager.getDatanodeManager().getDatanode(newtargets[i]);
+            if (targetNode != null) {
+              trimmedTargets.add(targetNode);
+              trimmedStorages.add(newtargetstorages[i]);
+            } else if (LOG.isDebugEnabled()) {
+              LOG.debug("DatanodeDescriptor (=" + newtargets[i] + ") not found");
+            }
+          }
+        }
+        if ((closeFile) && !trimmedTargets.isEmpty()) {
           // the file is getting closed. Insert block locations into blockManager.
           // Otherwise fsck will report these blocks as MISSING, especially if the
           // blocksReceived from Datanodes take a long time to arrive.
-          for (int i = 0; i < storages.length; i++) {
-            storages[i].addBlock(storedBlock);
+          for (int i = 0; i < trimmedTargets.size(); i++) {
+            trimmedTargets.get(i).addBlock(
+              trimmedStorages.get(i), storedBlock);
           }
         }
+
         // add pipeline locations into the INodeUnderConstruction
-        pendingFile.setLastBlock(storedBlock, storages);
-=======
-        List<DatanodeDescriptor> targetList =
-            new ArrayList<DatanodeDescriptor>(newtargets.length);
-        if (newtargets.length > 0) {
-          for (DatanodeID newtarget : newtargets) {
-            // try to get targetNode
-            DatanodeDescriptor targetNode =
-                blockManager.getDatanodeManager().getDatanode(newtarget);
-            if (targetNode != null)
-              targetList.add(targetNode);
-            else if (LOG.isDebugEnabled()) {
-              LOG.debug("DatanodeDescriptor (=" + newtarget + ") not found");
-            }
-          }
-        }
-        if ((closeFile) && !targetList.isEmpty()) {
-          // the file is getting closed. Insert block locations into blockManager.
-          // Otherwise fsck will report these blocks as MISSING, especially if the
-          // blocksReceived from Datanodes take a long time to arrive.
-          for (DatanodeDescriptor targetNode : targetList) {
-            targetNode.addBlock(storedBlock);
-          }
-        }
-        // add pipeline locations into the INodeUnderConstruction
-        DatanodeDescriptor[] targetArray =
-            new DatanodeDescriptor[targetList.size()];
-        pendingFile.setLastBlock(storedBlock, targetList.toArray(targetArray));
->>>>>>> eb484bb5
+        DatanodeStorageInfo[] trimmedStorageInfos =
+            blockManager.getDatanodeManager().getDatanodeStorageInfos(
+                trimmedTargets.toArray(new DatanodeID[trimmedTargets.size()]),
+                trimmedStorages.toArray(new String[trimmedStorages.size()]));
+        pendingFile.setLastBlock(storedBlock, trimmedStorageInfos);
       }
 
       if (closeFile) {
@@ -5852,7 +5844,7 @@
    * @throws IOException
    */
   Collection<CorruptFileBlockInfo> listCorruptFileBlocks(String path,
-	String[] cookieTab) throws IOException {
+  String[] cookieTab) throws IOException {
     checkSuperuserPrivilege();
     checkOperation(OperationCategory.READ);
     readLock();
